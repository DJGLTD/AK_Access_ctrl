--- conflicted
+++ resolved
@@ -69,9 +69,7 @@
         view = cls()
         assert (
             view.requires_auth is True
-<<<<<<< HEAD
         ), f"{cls.__name__} should remain protected because it mutates Akuvox data"
-
 
 @dataclass
 class _DummyEvent:
@@ -175,7 +173,4 @@
 
     assert payload["devices"][0]["last_sync"].startswith("2024-01-02")
     assert payload["devices"][0]["events"][0]["timestamp"].startswith("2024-01-02")
-    assert payload["devices"][0]["_users"][0]["LastAccess"].startswith("2024-01-01")
-=======
-        ), f"{cls.__name__} should remain protected because it mutates Akuvox data"
->>>>>>> ba6867b1
+    assert payload["devices"][0]["_users"][0]["LastAccess"].startswith("2024-01-01")