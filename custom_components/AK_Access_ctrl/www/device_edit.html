<!doctype html>
<html lang="en">
<head>
  <meta charset="utf-8" />
  <title>Akuvox • Edit Device</title>
  <meta name="viewport" content="width=device-width, initial-scale=1" />
  <link href="https://cdn.jsdelivr.net/npm/bootstrap@5.3.2/dist/css/bootstrap.min.css" rel="stylesheet" crossorigin="anonymous"/>
  <link href="https://cdn.jsdelivr.net/npm/bootstrap-icons@1.11.3/font/bootstrap-icons.css" rel="stylesheet" crossorigin="anonymous"/>
  <style>
    :root{
      --bg:#0b1320; --card:#111a2b; --border:#1b2942; --text:#e6edf3; --muted:#a5b5cc;
      --ok:#2ecc71; --warn:#ffc107; --bad:#ff4d4f; --dim:#9aa4b2;
      --bs-form-label-color: var(--text);
      --bs-form-check-label-color: var(--text);
    }
    html,body{height:100%}
    body{ background:var(--bg); color:var(--text); margin:0; font-family: system-ui, Segoe UI, Roboto, Helvetica, Arial, sans-serif; }
    .wrap{ max-width:820px; margin:2rem auto; padding:0 1rem; }
    .card{ background:var(--card); border:1px solid var(--border); }
    .card-header{ border-bottom:1px solid var(--border); color:var(--text); font-weight:600 }
    .form-text, .text-muted{ color:var(--muted)!important }
    .hidden{ display:none!important; }
    .chip{display:inline-flex;align-items:center;gap:.35rem;background:#0f1f37;border:1px solid #243a61;border-radius:999px;padding:.15rem .5rem;font-size:.9rem}

    /* Force white for summary values */
    #devName, #devType, #devIP { color: var(--text) !important; }
  </style>
</head>
<body>

<div class="wrap">
  <div class="d-flex align-items-center justify-content-between mb-3">
    <h2 class="mb-0" id="pageTitle">Edit Device</h2>
    <a class="btn btn-outline-light btn-sm" id="btnBack"><i class="bi bi-arrow-left"></i> Back</a>
  </div>

  <!-- Device summary -->
  <div class="card mb-3">
    <div class="card-header">Device</div>
    <div class="card-body">
      <div class="row g-3 align-items-center">
        <div class="col-md-6">
          <div class="form-text">Name</div>
          <div class="fs-5" id="devName">—</div>
        </div>
        <div class="col-md-3">
          <div class="form-text">Type</div>
          <div id="devType">—</div>
        </div>
        <div class="col-md-3">
          <div class="form-text">IP</div>
          <div class="chip" id="devIP">—</div>
        </div>
      </div>
    </div>
  </div>

  <!-- Automation -->
  <div class="card mb-3">
    <div class="card-header d-flex align-items-center justify-content-between">
      <span>Automation</span>
      <span class="form-text">Create a Home Assistant automation to keep this integration updated.</span>
    </div>
    <div class="card-body">
      <div class="form-check form-switch">
        <input class="form-check-input" type="checkbox" id="autoUpdateToggle">
        <label class="form-check-label text-white" for="autoUpdateToggle">Auto update this integration</label>
      </div>
      <div class="form-text text-muted mt-2" id="autoUpdateStatus">Checking current automation…</div>
    </div>
  </div>

  <!-- Relay mapping -->
  <div class="card mb-3" id="relayCard">
    <div class="card-header">Device Relays</div>
    <div class="card-body">
      <div class="row g-3">
        <div class="col-sm-6 col-lg-4">
          <label class="form-label text-white" for="relayASelect">Relay A action</label>
          <select class="form-select" id="relayASelect"></select>
        </div>
        <div class="col-sm-6 col-lg-4" id="relayBCol">
          <label class="form-label text-white" for="relayBSelect">Relay B action</label>
          <select class="form-select" id="relayBSelect"></select>
        </div>
      </div>
      <div class="form-text text-muted mt-2" id="relayKeypadNote"></div>
      <div class="form-check mt-3">
        <input class="form-check-input" type="checkbox" id="exitDeviceToggle">
        <label class="form-check-label text-white" for="exitDeviceToggle">Treat as exit device (bypass user schedules)</label>
      </div>
      <div class="form-text text-muted mt-3" id="relayHelper">
        Setting a relay to <b>Alarm</b> or <b>Door and Alarm</b> enables the Key Holder option when editing users. Users must be marked as Key Holders to use relays configured as <b>Door and Alarm</b>.
      </div>
      <div class="form-text text-muted mt-2" id="relayStatus"></div>
    </div>
  </div>

  <!-- Groups editor -->
  <div class="card" id="groupsCard">
    <div class="card-header d-flex align-items-center justify-content-between">
      <span>Device Groups</span>
      <span class="form-text">Checked groups determine which users sync here.</span>
    </div>
    <div class="card-body">
      <!-- Inline info + create when only Default exists -->
      <div id="groupsInfo" class="alert alert-secondary hidden" role="alert">
        Only the <b>Default</b> group exists. This device will use <b>Default</b> automatically.
        <div class="mt-2 d-flex" style="max-width:420px">
          <input id="newGroupInput2" class="form-control me-2" placeholder="New group name" />
          <button id="btnAddGroup2" class="btn btn-primary btn-sm">
            <i class="bi bi-plus-lg"></i> Create Group
          </button>
        </div>
      </div>

      <!-- Checklist shown when more than one group exists -->
      <div id="groupChecklist" class="mb-3 hidden"></div>

      <!-- Main create + save/cancel row (HIDDEN when only Default exists) -->
      <div id="createSaveRow" class="d-flex gap-2 align-items-center">
        <div class="input-group" style="max-width:420px">
          <input id="newGroupInput" class="form-control" placeholder="Create new group (e.g. Staff, Residents)" />
          <button id="btnAddGroup" class="btn btn-outline-primary">
            <i class="bi bi-plus-lg"></i> Create
          </button>
        </div>
        <div class="ms-auto">
          <button id="btnSave" class="btn btn-success">
            <i class="bi bi-check2"></i> Save
          </button>
          <button id="btnCancel" class="btn btn-secondary">
            <i class="bi bi-x-lg"></i> Cancel
          </button>
        </div>
      </div>

      <div id="errorBox" class="alert alert-danger mt-3 d-none"></div>
      <div id="okBox" class="alert alert-success mt-3 d-none">Saved ✓</div>
    </div>
  </div>
</div>

<script>
/* ===== Token capture (kiosk/direct) ===== */
(function () {
  const qs = new URLSearchParams(location.search);
  const qsToken = qs.get('token');
  if (qsToken) sessionStorage.setItem('akuvox_ll_token', qsToken);
})();

/* ===== Auth + fetch helpers ===== */
function persistTokens(access, refresh) {
  if (!access) return null;
  const payload = { access_token: access };
  if (refresh) payload.refresh_token = refresh;
  const serialized = JSON.stringify(payload);
  try { sessionStorage.setItem('akuvox_ll_token', access); } catch (err) {}
  try { localStorage.setItem('akuvox_ll_token', access); } catch (err) {}
  try { sessionStorage.setItem('akuvox_hassTokens', serialized); } catch (err) {}
  try { localStorage.setItem('akuvox_hassTokens', serialized); } catch (err) {}
  try { window.AK_AC_HASS_TOKEN = access; } catch (err) {}
  try {
    if (window.parent && window.parent !== window) {
      try { window.parent.sessionStorage.setItem('akuvox_ll_token', access); } catch (err2) {}
      try { window.parent.localStorage.setItem('akuvox_ll_token', access); } catch (err2) {}
      try { window.parent.sessionStorage.setItem('akuvox_hassTokens', serialized); } catch (err2) {}
      try { window.parent.localStorage.setItem('akuvox_hassTokens', serialized); } catch (err2) {}
      try { window.parent.AK_AC_HASS_TOKEN = access; } catch (err2) {}
    }
  } catch (err) {}
  return access;
}

function extractTokenFromAuth(auth) {
  if (!auth || typeof auth !== 'object') return null;
  const access = auth.accessToken
    || auth.access_token
    || auth?.token?.access_token
    || auth?.data?.access_token
    || null;
  const refresh = auth.refreshToken
    || auth.refresh_token
    || auth?.token?.refresh_token
    || auth?.data?.refresh_token
    || null;
  if (access) {
    return persistTokens(access, refresh);
  }
  return null;
}

function scanTokenStorage(storage) {
  if (!storage) return null;
  try {
    const raw = storage.getItem('hassTokens');
    if (raw) {
      try {
        const parsed = JSON.parse(raw);
        const token = extractTokenFromAuth(parsed);
        if (token) return token;
      } catch (err) {
        if (typeof raw === 'string' && raw.trim()) {
          return persistTokens(raw.trim());
        }
      }
    }
    for (const key of Object.keys(storage)) {
      if (!/auth|token|hass/i.test(key)) continue;
      try {
        const parsed = JSON.parse(storage.getItem(key));
        const token = extractTokenFromAuth(parsed);
        if (token) return token;
      } catch (err) {}
    }
  } catch (err) {}
  return null;
}

function tokenFromWindow(win) {
  if (!win) return null;
  let token = null;
  token = scanTokenStorage(win.sessionStorage) || scanTokenStorage(win.localStorage);
  if (token) return token;

  token = extractTokenFromAuth(win.hassAuth)
    || extractTokenFromAuth(win.auth)
    || extractTokenFromAuth(win.AK_AC_HA_AUTH)
    || null;
  if (token) return token;

  try {
    const conn = win.hassConnection;
    if (conn && typeof conn.then === 'function') {
      conn.then((resolved) => {
        try {
          extractTokenFromAuth(resolved?.auth || resolved?.options?.auth || resolved);
        } catch (err) {}
      }).catch(() => {});
    } else if (conn) {
      token = extractTokenFromAuth(conn?.auth || conn?.options?.auth || conn);
      if (token) return token;
    }
  } catch (err) {}

  return null;
}

function walkAuthWindows(start) {
  const visited = new Set();
  let current = start;
  while (current && !visited.has(current)) {
    const token = tokenFromWindow(current);
    if (token) return token;
    visited.add(current);

    let next = null;
    try {
      next = current.parent;
    } catch (err) {
      next = null;
    }
    if (next && next !== current && !visited.has(next)) {
      current = next;
      continue;
    }

    try {
      next = current.opener;
    } catch (err) {
      next = null;
    }
    if (next && next !== current && !visited.has(next)) {
      current = next;
      continue;
    }

    break;
  }
  return null;
}

(function bootstrapAuthWatchers() {
  const seen = new WeakSet();
  function attach(win) {
    if (!win || seen.has(win)) return;
    seen.add(win);
    try { extractTokenFromAuth(win.hassAuth || win.auth || win.AK_AC_HA_AUTH); } catch (err) {}
    try {
      const conn = win.hassConnection;
      if (conn && typeof conn.then === 'function') {
        conn.then((resolved) => {
          try {
            extractTokenFromAuth(resolved?.auth || resolved?.options?.auth || resolved);
          } catch (err) {}
        }).catch(() => {});
      } else if (conn) {
        extractTokenFromAuth(conn?.auth || conn?.options?.auth || conn);
      }
    } catch (err) {}
    try {
      if (win.parent && win.parent !== win) attach(win.parent);
    } catch (err) {}
    try {
      if (win.opener) attach(win.opener);
    } catch (err) {}
  }
  attach(window);
})();

function findHaToken() {
  const ll = sessionStorage.getItem('akuvox_ll_token');
  if (ll) return ll;
  const token = walkAuthWindows(window);
  if (token) {
    try { sessionStorage.setItem('akuvox_ll_token', token); } catch (err) {}
  }
  return token;
}
const SAME_ORIGIN = { credentials: 'same-origin' };
const REJECTED_TOKENS = new Set();

const AUTH_SIG_KEY = 'akuvox_auth_sig';

function readAuthSigFrom(search = location.search) {
  try {
    const params = new URLSearchParams(search);
    const value = params.get('authSig');
    return value || '';
  } catch (err) {
    return '';
  }
}

function rememberAuthSig(value) {
  if (!value) return;
  try { sessionStorage.setItem(AUTH_SIG_KEY, value); } catch (err) {}
  try { localStorage.setItem(AUTH_SIG_KEY, value); } catch (err) {}
  try { window.AK_AC_AUTH_SIG = value; } catch (err) {}
  try {
    if (window.parent && window.parent !== window) {
      const parent = window.parent;
      try { parent.sessionStorage.setItem(AUTH_SIG_KEY, value); } catch (err) {}
      try { parent.localStorage.setItem(AUTH_SIG_KEY, value); } catch (err) {}
      try { parent.AK_AC_AUTH_SIG = value; } catch (err) {}
    }
  } catch (err) {}
}

function currentAuthSig() {
  const fromUrl = readAuthSigFrom();
  if (fromUrl) {
    rememberAuthSig(fromUrl);
    return fromUrl;
  }

  const sources = [
    () => {
      try { return sessionStorage.getItem(AUTH_SIG_KEY); } catch (err) { return null; }
    },
    () => {
      try { return localStorage.getItem(AUTH_SIG_KEY); } catch (err) { return null; }
    },
    () => {
      try { return window.AK_AC_AUTH_SIG || null; } catch (err) { return null; }
    },
    () => {
      try {
        if (window.parent && window.parent !== window) {
          const parent = window.parent;
          return parent.AK_AC_AUTH_SIG
            || (parent.sessionStorage && parent.sessionStorage.getItem(AUTH_SIG_KEY))
            || (parent.localStorage && parent.localStorage.getItem(AUTH_SIG_KEY));
        }
      } catch (err) {}
      return null;
    }
  ];

  for (const getter of sources) {
    const value = getter();
    if (value) {
      rememberAuthSig(value);
      return value;
    }
  }

  return '';
}

rememberAuthSig(readAuthSigFrom());

function nextBearerToken(){
  const token = findHaToken();
  if (!token) return null;
  if (REJECTED_TOKENS.has(token)) return null;
  return token;
}

async function fetchWithAuth(url, options = {}, { allowRetry = true } = {}){
  const originalHeaders = { ...(options.headers || {}) };
  let bearer = allowRetry ? nextBearerToken() : null;
  let usedBearer = !!bearer;
  const headers = { ...originalHeaders };
  if (bearer) headers['Authorization'] = 'Bearer ' + bearer;

  const response = await fetch(url, { ...SAME_ORIGIN, ...options, headers });

  if (allowRetry && usedBearer && (response.status === 401 || response.status === 403)){
    REJECTED_TOKENS.add(bearer);
    const retryToken = nextBearerToken();
    if (retryToken && retryToken !== bearer){
      return fetchWithAuth(url, { ...options, headers: originalHeaders }, { allowRetry: true });
    }
    return fetchWithAuth(url, { ...options, headers: originalHeaders }, { allowRetry: false });
  }

  return response;
}
function buildError(res, text) {
  const msg = `${res.status}: ${text || res.statusText || 'Request failed'}`;
  const err = new Error(msg);
  err.status = res.status;
  err.body = text;
  return err;
}
function isAuthError(err) {
  if (!err) return false;
  if (err.status === 401 || err.status === 403) return true;
  const msg = String(err.message || err || '').toLowerCase();
  return msg.includes('401') || msg.includes('403') || msg.includes('unauthor');
}
async function apiGet(url) {
  const r = await fetchWithAuth(url);
  if (!r.ok) {
    const text = await r.text();
    const err = buildError(r, text);
    handleAuthError(err);
    throw err;
  }
  return r.json();
}
async function apiPost(url, body) {
  const r = await fetchWithAuth(url, {
    method: 'POST',
    headers: { 'Content-Type': 'application/json' },
    body: JSON.stringify(body || {})
  });
  if (!r.ok) {
    const text = await r.text();
    const err = buildError(r, text);
    handleAuthError(err);
    throw err;
  }
  return r.json();
}

function buildHref(slug, params = {}) {
  const search = new URLSearchParams();
  Object.entries(params || {}).forEach(([key, value]) => {
    if (value === undefined || value === null || value === '') return;
    search.set(key, value);
  });
  const token = sessionStorage.getItem('akuvox_ll_token');
  if (token) search.set('token', token);
  const authSig = currentAuthSig();
  if (authSig) search.set('authSig', authSig);
  const query = search.toString();
  const clean = String(slug || '').replace(/_/g, '-');
  return `${UI_ROOT}/${clean}${query ? `?${query}` : ''}`;
}

function requestParentNav(view, params = {}, options = {}) {
  try {
    if (window.parent && window.parent !== window) {
      const msg = {
        type: 'akuvox-nav',
        view: String(view || ''),
        slug: String(view || ''),
        params
      };
      if (options.updateHistory === false) msg.updateHistory = false;
      if (options.replaceState) msg.replaceState = true;
      window.parent.postMessage(msg, window.location.origin);
      return true;
    }
  } catch (err) {}
  return false;
}

function openInApp(view, params = {}, options = {}) {
  const href = buildHref(view, params);
  const delivered = requestParentNav(view, params, options);
  if (!delivered) {
    window.location.href = href;
  }
  return delivered;
}

function redirectToUnauthorized(params = {}) {
  try {
    const path = (window.location.pathname || '').toLowerCase();
    if (path.endsWith('/unauthorized') || path.endsWith('/unauthorized.html')) {
      return true;
    }
  } catch (err) {}

  const targetParams = params && typeof params === 'object' ? params : {};
  let href = '/akuvox-ac/unauthorized';
  try {
    href = buildHref('unauthorized', targetParams);
  } catch (err) {
    try {
      const search = new URLSearchParams();
      if (targetParams && typeof targetParams === 'object') {
        Object.entries(targetParams).forEach(([key, value]) => {
          if (value !== undefined && value !== null && value !== '') search.set(key, value);
        });
      }
      const token = sessionStorage.getItem('akuvox_ll_token');
      if (token && !search.has('token')) search.set('token', token);
      const authSig = currentAuthSig();
      if (authSig && !search.has('authSig')) search.set('authSig', authSig);
      const query = search.toString();
      if (query) href = `/akuvox-ac/unauthorized?${query}`;
    } catch (err2) {}
  }

  let delivered = false;
  try {
    delivered = requestParentNav('unauthorized', targetParams, { replaceState: true });
  } catch (err) {}

  if (!delivered) {
    try {
      window.location.replace(href);
    } catch (err) {
      window.location.href = href;
    }
  }
  return true;
}

function handleAuthError(err) {
  if (!isAuthError(err)) {
    return false;
  }
  redirectToUnauthorized();
  return true;
}

function collectSignedPaths(){
  const result = {};
  const merge = (candidate) => {
    if (!candidate || typeof candidate !== 'object') return;
    for (const [key, value] of Object.entries(candidate)) {
      if (typeof value === 'string' && value) result[key] = value;
    }
  };
  const read = (storage) => {
    if (!storage) return;
    try {
      const raw = storage.getItem('akuvox_signed_paths');
      if (raw) {
        const parsed = JSON.parse(raw);
        merge(parsed);
      }
    } catch (err) {}
  };

  try { merge(window.AK_AC_SIGNED_PATHS); } catch (err) {}
  try { read(typeof sessionStorage !== 'undefined' ? sessionStorage : null); } catch (err) {}
  try { read(typeof localStorage !== 'undefined' ? localStorage : null); } catch (err) {}

  try {
    if (window.parent && window.parent !== window) {
      try { merge(window.parent.AK_AC_SIGNED_PATHS); } catch (err) {}
      try { read(window.parent.sessionStorage); } catch (err) {}
      try { read(window.parent.localStorage); } catch (err) {}
    }
  } catch (err) {}

  return result;
}

const SIGNED_PATHS = collectSignedPaths();

function signedPath(key, fallback){
  if (SIGNED_PATHS && typeof SIGNED_PATHS[key] === 'string' && SIGNED_PATHS[key]) {
    return SIGNED_PATHS[key];
  }
  return fallback;
}

/* ===== URLs & state ===== */
const stateUrl  = signedPath('state', '/api/akuvox_ac/ui/state');
const actionUrl = signedPath('action', '/api/akuvox_ac/ui/action');
const UI_ROOT   = '/akuvox-ac';
const qs = new URLSearchParams(location.search);
/* accept both ?entry_id= and ?id= */
const ENTRY_ID = qs.get('entry_id') || qs.get('id') || '';
const AUTO_UPDATE_CONFIG = '/api/config/automation/config';
const AUTO_UPDATE_ID = 'akuvox_ac_auto_update';
const AUTO_UPDATE_UPDATE_ENTITY = 'update.akuvox_access_control';

/* ===== UI helpers ===== */
function showError(msg){
  const box = document.getElementById('errorBox');
  const ok = document.getElementById('okBox');
  ok.classList.add('d-none');
  box.textContent = msg;
  box.classList.remove('d-none');
}
function showOK(msg='Saved ✓'){
  const box = document.getElementById('errorBox');
  const ok = document.getElementById('okBox');
  box.classList.add('d-none');
  ok.textContent = msg;
  ok.classList.remove('d-none');
  setTimeout(()=> ok.classList.add('d-none'), 1800);
}
function goBack(){
  openInApp('index', {}, { replaceState: true });
}

<<<<<<< HEAD
=======
/* Automation helpers */
let autoUpdateSaving = false;

function setAutoUpdateStatus(text, tone = 'muted'){
  const el = document.getElementById('autoUpdateStatus');
  if (!el) return;
  const base = 'form-text mt-2';
  let cls = base + ' text-muted';
  if (tone === 'success') cls = base + ' text-success';
  else if (tone === 'error') cls = base + ' text-danger';
  el.className = cls;
  el.textContent = text;
}

function buildAutoUpdateAutomation(){
  return {
    id: AUTO_UPDATE_ID,
    alias: 'Akuvox Access Control • Auto update',
    description: 'Automatically install updates for the Akuvox Access Control integration when they are available.',
    mode: 'single',
    trigger: [
      { platform: 'time_pattern', hours: '/6' },
      { platform: 'homeassistant', event: 'start' }
    ],
    action: [
      { service: 'homeassistant.update_entity', target: { entity_id: [AUTO_UPDATE_UPDATE_ENTITY] } },
      { delay: { seconds: 5 } },
      {
        choose: [
          {
            conditions: [ { condition: 'state', entity_id: AUTO_UPDATE_UPDATE_ENTITY, state: 'on' } ],
            sequence: [
              {
                service: 'update.install',
                target: { entity_id: [AUTO_UPDATE_UPDATE_ENTITY] },
                data: { backup: false }
              }
            ]
          }
        ],
        default: []
      }
    ],
  };
}

async function fetchAutoUpdateConfig(){
  try {
    const res = await fetchWithAuth(`${AUTO_UPDATE_CONFIG}/${AUTO_UPDATE_ID}`);
    if (res.status === 404) return null;
    if (!res.ok) {
      const text = await res.text();
      throw buildError(res, text);
    }
    return res.json();
  } catch (err) {
    if (handleAuthError(err)) return null;
    throw err;
  }
}

async function setAutoUpdateEnabled(desired){
  if (autoUpdateSaving) return;
  const toggle = document.getElementById('autoUpdateToggle');
  autoUpdateSaving = true;
  if (toggle) toggle.disabled = true;
  setAutoUpdateStatus(desired ? 'Creating automation…' : 'Removing automation…');
  try {
    if (desired){
      const config = buildAutoUpdateAutomation();
      let res = await fetchWithAuth(`${AUTO_UPDATE_CONFIG}/${AUTO_UPDATE_ID}`, {
        method: 'POST',
        headers: { 'Content-Type': 'application/json' },
        body: JSON.stringify(config)
      });
      if (res.status === 404){
        res = await fetchWithAuth(AUTO_UPDATE_CONFIG, {
          method: 'POST',
          headers: { 'Content-Type': 'application/json' },
          body: JSON.stringify(config)
        });
      }
      if (!res.ok){
        const text = await res.text();
        throw buildError(res, text);
      }
      setAutoUpdateStatus('Automation enabled. Home Assistant will check and install updates automatically.', 'success');
      if (toggle) toggle.checked = true;
    } else {
      const res = await fetchWithAuth(`${AUTO_UPDATE_CONFIG}/${AUTO_UPDATE_ID}`, { method: 'DELETE' });
      if (res.status !== 200 && res.status !== 404){
        const text = await res.text();
        throw buildError(res, text);
      }
      setAutoUpdateStatus('Automation removed. Updates will no longer install automatically.', 'muted');
      if (toggle) toggle.checked = false;
    }
  } catch (err) {
    if (handleAuthError(err)) return;
    if (toggle) toggle.checked = !desired;
    setAutoUpdateStatus('Automation change failed: ' + (err && err.message ? err.message : err), 'error');
    alert('Failed to update automation: ' + (err && err.message ? err.message : err));
  } finally {
    autoUpdateSaving = false;
    if (toggle) toggle.disabled = false;
  }
}

async function refreshAutoUpdateToggle(){
  const toggle = document.getElementById('autoUpdateToggle');
  if (!toggle) return;
  toggle.disabled = true;
  setAutoUpdateStatus('Checking current automation…');
  try {
    const cfg = await fetchAutoUpdateConfig();
    const enabled = !!cfg;
    toggle.checked = enabled;
    setAutoUpdateStatus(enabled
      ? 'Automation is enabled and will install Akuvox Access Control updates when available.'
      : 'No automation is configured. Enable the toggle to create one.');
  } catch (err) {
    if (handleAuthError(err)) return;
    setAutoUpdateStatus('Could not verify automation: ' + (err && err.message ? err.message : err), 'error');
  } finally {
    toggle.disabled = false;
  }
}

>>>>>>> 6fd6ab51
/* Render checklist of all groups with current selections */
function renderGroupChecklist(allGroups, selected){
  const host = document.getElementById('groupChecklist');
  host.innerHTML = '';
  const sel = new Set((selected || []).filter(Boolean));
  (allGroups || []).forEach(name => {
    const id = 'g_' + name.replace(/[^a-z0-9]+/ig,'_');
    const row = document.createElement('div');
    row.className = 'form-check';
    row.innerHTML = `
      <input class="form-check-input" type="checkbox" id="${id}" ${sel.has(name)?'checked':''}>
      <label class="form-check-label" for="${id}">${name}</label>
    `;
    host.appendChild(row);
  });
  host.classList.remove('hidden');
}

/* Get list of checked groups from UI */
function getSelectedGroups(){
  const host = document.getElementById('groupChecklist');
  const cbs = host.querySelectorAll('.form-check-input');
  const out = [];
  cbs.forEach(cb => { if (cb.checked) out.push(cb.nextElementSibling.textContent); });
  if (!out.length) out.push('Default'); // always at least Default
  return out;
}

const RELAY_ROLE_LABELS = {
  none: 'Not used',
  door: 'Door Relay',
  alarm: 'Alarm Relay',
  door_alarm: 'Door and Alarm Relay'
};
const RELAY_ROLE_ORDER = ['none', 'door', 'alarm', 'door_alarm'];

let CURRENT_DEVICE = null;
let relayStatusTimer = null;
let relaySaving = false;
let exitSaving = false;

function relayValueNormalized(value, fallback = 'door'){
  const raw = (value ?? '').toString().trim().toLowerCase();
  if (!raw) return fallback;
  const clean = raw.replace(/[\s-]+/g, '_');
  if (RELAY_ROLE_ORDER.includes(clean)) return clean;
  if (clean === 'not_used' || clean === 'unused' || clean === 'none') return 'none';
  if (clean === 'door' || clean === 'door_relay') return 'door';
  if (clean === 'alarm' || clean === 'alarm_relay') return 'alarm';
  if (clean === 'door_and_alarm' || clean === 'door_alarm_relay' || clean === 'doorandalarm') return 'door_alarm';
  return fallback;
}

function populateRelaySelect(select, value, fallback = 'door'){
  if (!select) return;
  const normalized = relayValueNormalized(value, fallback);
  select.innerHTML = '';
  RELAY_ROLE_ORDER.forEach(role => {
    const opt = document.createElement('option');
    opt.value = role;
    opt.textContent = RELAY_ROLE_LABELS[role] || role;
    select.appendChild(opt);
  });
  select.value = RELAY_ROLE_ORDER.includes(normalized) ? normalized : fallback;
}

function computeAlarmCapable(device){
  if (!device || typeof device !== 'object') return false;
  if (typeof device.alarm_capable === 'boolean') return device.alarm_capable;
  const roles = device.relay_roles && typeof device.relay_roles === 'object' ? device.relay_roles : {};
  const a = relayValueNormalized(roles.relay_a, 'door');
  const b = relayValueNormalized(roles.relay_b, 'none');
  return a === 'alarm' || a === 'door_alarm' || b === 'alarm' || b === 'door_alarm';
}

function setRelayStatus(text, tone = 'muted'){
  const status = document.getElementById('relayStatus');
  if (!status) return;
  if (relayStatusTimer){
    clearTimeout(relayStatusTimer);
    relayStatusTimer = null;
  }
  if (!text){
    status.textContent = '';
    status.className = 'form-text text-muted mt-2';
    return;
  }
  let cls = 'form-text mt-2';
  if (tone === 'error') cls += ' text-danger';
  else if (tone === 'success') cls += ' text-success';
  else cls += ' text-muted';
  status.className = cls;
  status.textContent = text;
  if (tone === 'success'){
    relayStatusTimer = setTimeout(() => {
      const el = document.getElementById('relayStatus');
      if (el){
        el.textContent = '';
        el.className = 'form-text text-muted mt-2';
      }
      relayStatusTimer = null;
    }, 4000);
  }
}

function updateRelayHelper(){
  const helper = document.getElementById('relayHelper');
  if (!helper) return;
  const baseClass = 'form-text mt-3';
  const capable = computeAlarmCapable(CURRENT_DEVICE);
  if (capable){
    helper.className = `${baseClass} text-success`;
    helper.innerHTML = 'Key Holder can be enabled for users because this device is alarm-capable.';
  } else {
    helper.className = `${baseClass} text-muted`;
    helper.innerHTML = 'Setting a relay to <b>Alarm</b> or <b>Door and Alarm</b> enables the Key Holder option when editing users.';
  }
}

function applyRelayUI(device){
  const relayA = document.getElementById('relayASelect');
  const relayB = document.getElementById('relayBSelect');
  const relayBCol = document.getElementById('relayBCol');
  const keypadNote = document.getElementById('relayKeypadNote');
  const exitToggle = document.getElementById('exitDeviceToggle');
  const roles = device && typeof device.relay_roles === 'object' ? device.relay_roles : {};
  const isKeypad = String(device?.type || '').toLowerCase() === 'keypad';
  populateRelaySelect(relayA, roles.relay_a, 'door');
  populateRelaySelect(relayB, roles.relay_b, 'none');
  if (relayBCol){
    if (isKeypad) relayBCol.classList.add('d-none');
    else relayBCol.classList.remove('d-none');
  }
  if (relayB){
    relayB.value = isKeypad ? 'none' : relayValueNormalized(roles.relay_b, 'none');
  }
  if (keypadNote){
    keypadNote.textContent = isKeypad ? 'Keypads expose Relay A only.' : '';
  }
  if (exitToggle){
    exitToggle.checked = !!device?.exit_device;
  }
  setRelayStatus('');
  updateRelayHelper();
}

async function saveRelayRoles(){
  if (relaySaving || !CURRENT_DEVICE) return;
  const relayA = document.getElementById('relayASelect');
  const relayB = document.getElementById('relayBSelect');
  const relayBCol = document.getElementById('relayBCol');
  if (!relayA) return;
  const includeRelayB = relayB && relayBCol && !relayBCol.classList.contains('d-none');
  const payload = { relay_a: relayA.value };
  if (includeRelayB) payload.relay_b = relayB.value;
  const prev = {
    relay_a: CURRENT_DEVICE.relay_roles?.relay_a,
    relay_b: CURRENT_DEVICE.relay_roles?.relay_b
  };
  relaySaving = true;
  setRelayStatus('Saving…');
  relayA.disabled = true;
  if (includeRelayB && relayB) relayB.disabled = true;
  try {
    const res = await apiPost(actionUrl, { action:'set_device_relays', entry_id: ENTRY_ID, payload });
    const returned = res && res.relay_roles && typeof res.relay_roles === 'object' ? res.relay_roles : payload;
    CURRENT_DEVICE.relay_roles = {
      relay_a: relayValueNormalized(returned.relay_a, prev.relay_a || 'door'),
      relay_b: includeRelayB ? relayValueNormalized(returned.relay_b, prev.relay_b || 'none') : 'none'
    };
    CURRENT_DEVICE.alarm_capable = res && 'alarm_capable' in res
      ? !!res.alarm_capable
      : computeAlarmCapable(CURRENT_DEVICE);
    relayA.value = CURRENT_DEVICE.relay_roles.relay_a;
    if (includeRelayB && relayB) relayB.value = CURRENT_DEVICE.relay_roles.relay_b;
    updateRelayHelper();
    setRelayStatus('Saved ✓', 'success');
  } catch (err) {
    if (handleAuthError(err)) return;
    relayA.value = relayValueNormalized(prev.relay_a, 'door');
    if (includeRelayB && relayB) relayB.value = relayValueNormalized(prev.relay_b, 'none');
    CURRENT_DEVICE.relay_roles = {
      relay_a: relayValueNormalized(prev.relay_a, 'door'),
      relay_b: relayValueNormalized(prev.relay_b, 'none')
    };
    updateRelayHelper();
    setRelayStatus('Save failed', 'error');
    alert('Failed to update relay mapping: ' + (err && err.message ? err.message : err));
  } finally {
    relaySaving = false;
    relayA.disabled = false;
    if (includeRelayB && relayB) relayB.disabled = false;
  }
}

async function handleExitToggleChange(){
  if (exitSaving || !CURRENT_DEVICE) return;
  const toggle = document.getElementById('exitDeviceToggle');
  if (!toggle) return;
  const desired = toggle.checked;
  exitSaving = true;
  toggle.disabled = true;
  setRelayStatus('Saving…');
  try {
    const res = await apiPost(actionUrl, { action:'set_exit_device', entry_id: ENTRY_ID, payload: { enabled: desired } });
    CURRENT_DEVICE.exit_device = res && 'exit_device' in res ? !!res.exit_device : desired;
    setRelayStatus('Saved ✓', 'success');
  } catch (err) {
    if (handleAuthError(err)) return;
    toggle.checked = !desired;
    CURRENT_DEVICE.exit_device = toggle.checked;
    setRelayStatus('Save failed', 'error');
    alert('Failed to update exit device setting: ' + (err && err.message ? err.message : err));
  } finally {
    exitSaving = false;
    toggle.disabled = false;
    updateRelayHelper();
  }
}

/* API-ish helpers built atop /state and /action */
async function getState(){ return apiGet(stateUrl); }
async function getDevice(){
  const st = await getState();
  const dev = (st.devices || []).find(d => (d.entry_id || d.id) === ENTRY_ID);
  if (!dev) throw new Error('Device not found');
  const roles = dev && typeof dev.relay_roles === 'object' ? dev.relay_roles : {};
  dev.relay_roles = {
    relay_a: relayValueNormalized(roles.relay_a, 'door'),
    relay_b: relayValueNormalized(roles.relay_b, 'none')
  };
  dev.exit_device = !!dev.exit_device;
  if (typeof dev.alarm_capable === 'boolean') dev.alarm_capable = !!dev.alarm_capable;
  else dev.alarm_capable = computeAlarmCapable(dev);
  // Current groups: prefer sync_groups → groups → Default
  const curGroups = dev.sync_groups || dev.groups || ['Default'];
  // All groups if present at root; fallback
  const allGroups = st.groups || st.all_groups || ['Default'];
  return { dev, curGroups, allGroups };
}
async function saveDeviceGroups(groups){
  return apiPost(actionUrl, { action:'device_set_groups', entry_id: ENTRY_ID, payload:{ groups } });
}
async function createGroup(name){
  return apiPost(actionUrl, { action:'create_group', payload:{ name } });
}

/* ===== Init & wiring ===== */
async function init(){
  if (!ENTRY_ID) { showError('Missing device id in URL (?entry_id=ENTRY_ID)'); return; }

  document.getElementById('btnBack').addEventListener('click', (e)=>{ e.preventDefault(); goBack(); });
  document.getElementById('btnCancel').addEventListener('click', (e)=>{ e.preventDefault(); goBack(); });
<<<<<<< HEAD
=======
  document.getElementById('autoUpdateToggle')?.addEventListener('change', (e)=>{
    setAutoUpdateEnabled(e.target.checked);
  });
  refreshAutoUpdateToggle();
>>>>>>> 6fd6ab51

  try{
    const { dev, curGroups, allGroups } = await getDevice();

    // Header summary
    document.getElementById('pageTitle').textContent = `Edit Device`;
    document.getElementById('devName').textContent = dev.name || '—';
    document.getElementById('devType').textContent = dev.type || '—';
    document.getElementById('devIP').textContent   = dev.ip || '—';

    CURRENT_DEVICE = {
      ...dev,
      relay_roles: {
        relay_a: dev.relay_roles?.relay_a || 'door',
        relay_b: dev.relay_roles?.relay_b || 'none'
      },
      exit_device: !!dev.exit_device,
      alarm_capable: computeAlarmCapable(dev)
    };
    applyRelayUI(CURRENT_DEVICE);
    document.getElementById('relayASelect')?.addEventListener('change', saveRelayRoles);
    document.getElementById('relayBSelect')?.addEventListener('change', saveRelayRoles);
    document.getElementById('exitDeviceToggle')?.addEventListener('change', handleExitToggleChange);

    const onlyDefault = Array.isArray(allGroups) && allGroups.length <= 1;

    // Toggle sections so you DON'T see two create-group UIs at once
    const info = document.getElementById('groupsInfo');
    const checklist = document.getElementById('groupChecklist');
    const createRow = document.getElementById('createSaveRow');

    if (onlyDefault) {
      // Show inline alert+create, HIDE the main create/save row
      info.classList.remove('hidden');
      checklist.classList.add('hidden');
      createRow.classList.add('hidden');
    } else {
      info.classList.add('hidden');
      renderGroupChecklist(allGroups, curGroups);
      createRow.classList.remove('hidden');
    }

    // Main "Create group" controls (visible when >1 group exists)
    document.getElementById('btnAddGroup').addEventListener('click', async () => {
      const inp = document.getElementById('newGroupInput');
      const name = (inp.value || '').trim();
      if (!name) return;
      try{
        await createGroup(name);
        inp.value = '';
        const { curGroups: cur, allGroups: all } = await getDevice();
        document.getElementById('groupsInfo').classList.add('hidden');
        renderGroupChecklist(all, cur);
        document.getElementById('createSaveRow').classList.remove('hidden');
      }catch(e){
        if (handleAuthError(e)) return;
        showError('Failed to create group: ' + (e.message || e));
      }
    });

    // Inline alert "Create group" controls (visible when only Default exists)
    document.getElementById('btnAddGroup2').addEventListener('click', async () => {
      const inp = document.getElementById('newGroupInput2');
      const name = (inp.value || '').trim();
      if (!name) return;
      try{
        await createGroup(name);
        inp.value = '';
        const { curGroups: cur, allGroups: all } = await getDevice();
        document.getElementById('groupsInfo').classList.add('hidden');
        renderGroupChecklist(all, cur);
        document.getElementById('createSaveRow').classList.remove('hidden');
      }catch(e){
        if (handleAuthError(e)) return;
        showError('Failed to create group: ' + (e.message || e));
      }
    });

    // Save
    document.getElementById('btnSave').addEventListener('click', async () => {
      try{
        const groups = getSelectedGroups();
        await saveDeviceGroups(groups);
        showOK('Saved ✓');
      }catch(e){
        if (handleAuthError(e)) return;
        showError('Save failed: ' + (e.message || e));
      }
    });

  }catch(e){
    if (handleAuthError(e)) return;
    showError(String(e));
  }
}

window.addEventListener('DOMContentLoaded', init);
</script>

</body>
</html>
<|MERGE_RESOLUTION|>--- conflicted
+++ resolved
@@ -1,1117 +1,1113 @@
-<!doctype html>
-<html lang="en">
-<head>
-  <meta charset="utf-8" />
-  <title>Akuvox • Edit Device</title>
-  <meta name="viewport" content="width=device-width, initial-scale=1" />
-  <link href="https://cdn.jsdelivr.net/npm/bootstrap@5.3.2/dist/css/bootstrap.min.css" rel="stylesheet" crossorigin="anonymous"/>
-  <link href="https://cdn.jsdelivr.net/npm/bootstrap-icons@1.11.3/font/bootstrap-icons.css" rel="stylesheet" crossorigin="anonymous"/>
-  <style>
-    :root{
-      --bg:#0b1320; --card:#111a2b; --border:#1b2942; --text:#e6edf3; --muted:#a5b5cc;
-      --ok:#2ecc71; --warn:#ffc107; --bad:#ff4d4f; --dim:#9aa4b2;
-      --bs-form-label-color: var(--text);
-      --bs-form-check-label-color: var(--text);
-    }
-    html,body{height:100%}
-    body{ background:var(--bg); color:var(--text); margin:0; font-family: system-ui, Segoe UI, Roboto, Helvetica, Arial, sans-serif; }
-    .wrap{ max-width:820px; margin:2rem auto; padding:0 1rem; }
-    .card{ background:var(--card); border:1px solid var(--border); }
-    .card-header{ border-bottom:1px solid var(--border); color:var(--text); font-weight:600 }
-    .form-text, .text-muted{ color:var(--muted)!important }
-    .hidden{ display:none!important; }
-    .chip{display:inline-flex;align-items:center;gap:.35rem;background:#0f1f37;border:1px solid #243a61;border-radius:999px;padding:.15rem .5rem;font-size:.9rem}
-
-    /* Force white for summary values */
-    #devName, #devType, #devIP { color: var(--text) !important; }
-  </style>
-</head>
-<body>
-
-<div class="wrap">
-  <div class="d-flex align-items-center justify-content-between mb-3">
-    <h2 class="mb-0" id="pageTitle">Edit Device</h2>
-    <a class="btn btn-outline-light btn-sm" id="btnBack"><i class="bi bi-arrow-left"></i> Back</a>
-  </div>
-
-  <!-- Device summary -->
-  <div class="card mb-3">
-    <div class="card-header">Device</div>
-    <div class="card-body">
-      <div class="row g-3 align-items-center">
-        <div class="col-md-6">
-          <div class="form-text">Name</div>
-          <div class="fs-5" id="devName">—</div>
-        </div>
-        <div class="col-md-3">
-          <div class="form-text">Type</div>
-          <div id="devType">—</div>
-        </div>
-        <div class="col-md-3">
-          <div class="form-text">IP</div>
-          <div class="chip" id="devIP">—</div>
-        </div>
-      </div>
-    </div>
-  </div>
-
-  <!-- Automation -->
-  <div class="card mb-3">
-    <div class="card-header d-flex align-items-center justify-content-between">
-      <span>Automation</span>
-      <span class="form-text">Create a Home Assistant automation to keep this integration updated.</span>
-    </div>
-    <div class="card-body">
-      <div class="form-check form-switch">
-        <input class="form-check-input" type="checkbox" id="autoUpdateToggle">
-        <label class="form-check-label text-white" for="autoUpdateToggle">Auto update this integration</label>
-      </div>
-      <div class="form-text text-muted mt-2" id="autoUpdateStatus">Checking current automation…</div>
-    </div>
-  </div>
-
-  <!-- Relay mapping -->
-  <div class="card mb-3" id="relayCard">
-    <div class="card-header">Device Relays</div>
-    <div class="card-body">
-      <div class="row g-3">
-        <div class="col-sm-6 col-lg-4">
-          <label class="form-label text-white" for="relayASelect">Relay A action</label>
-          <select class="form-select" id="relayASelect"></select>
-        </div>
-        <div class="col-sm-6 col-lg-4" id="relayBCol">
-          <label class="form-label text-white" for="relayBSelect">Relay B action</label>
-          <select class="form-select" id="relayBSelect"></select>
-        </div>
-      </div>
-      <div class="form-text text-muted mt-2" id="relayKeypadNote"></div>
-      <div class="form-check mt-3">
-        <input class="form-check-input" type="checkbox" id="exitDeviceToggle">
-        <label class="form-check-label text-white" for="exitDeviceToggle">Treat as exit device (bypass user schedules)</label>
-      </div>
-      <div class="form-text text-muted mt-3" id="relayHelper">
-        Setting a relay to <b>Alarm</b> or <b>Door and Alarm</b> enables the Key Holder option when editing users. Users must be marked as Key Holders to use relays configured as <b>Door and Alarm</b>.
-      </div>
-      <div class="form-text text-muted mt-2" id="relayStatus"></div>
-    </div>
-  </div>
-
-  <!-- Groups editor -->
-  <div class="card" id="groupsCard">
-    <div class="card-header d-flex align-items-center justify-content-between">
-      <span>Device Groups</span>
-      <span class="form-text">Checked groups determine which users sync here.</span>
-    </div>
-    <div class="card-body">
-      <!-- Inline info + create when only Default exists -->
-      <div id="groupsInfo" class="alert alert-secondary hidden" role="alert">
-        Only the <b>Default</b> group exists. This device will use <b>Default</b> automatically.
-        <div class="mt-2 d-flex" style="max-width:420px">
-          <input id="newGroupInput2" class="form-control me-2" placeholder="New group name" />
-          <button id="btnAddGroup2" class="btn btn-primary btn-sm">
-            <i class="bi bi-plus-lg"></i> Create Group
-          </button>
-        </div>
-      </div>
-
-      <!-- Checklist shown when more than one group exists -->
-      <div id="groupChecklist" class="mb-3 hidden"></div>
-
-      <!-- Main create + save/cancel row (HIDDEN when only Default exists) -->
-      <div id="createSaveRow" class="d-flex gap-2 align-items-center">
-        <div class="input-group" style="max-width:420px">
-          <input id="newGroupInput" class="form-control" placeholder="Create new group (e.g. Staff, Residents)" />
-          <button id="btnAddGroup" class="btn btn-outline-primary">
-            <i class="bi bi-plus-lg"></i> Create
-          </button>
-        </div>
-        <div class="ms-auto">
-          <button id="btnSave" class="btn btn-success">
-            <i class="bi bi-check2"></i> Save
-          </button>
-          <button id="btnCancel" class="btn btn-secondary">
-            <i class="bi bi-x-lg"></i> Cancel
-          </button>
-        </div>
-      </div>
-
-      <div id="errorBox" class="alert alert-danger mt-3 d-none"></div>
-      <div id="okBox" class="alert alert-success mt-3 d-none">Saved ✓</div>
-    </div>
-  </div>
-</div>
-
-<script>
-/* ===== Token capture (kiosk/direct) ===== */
-(function () {
-  const qs = new URLSearchParams(location.search);
-  const qsToken = qs.get('token');
-  if (qsToken) sessionStorage.setItem('akuvox_ll_token', qsToken);
-})();
-
-/* ===== Auth + fetch helpers ===== */
-function persistTokens(access, refresh) {
-  if (!access) return null;
-  const payload = { access_token: access };
-  if (refresh) payload.refresh_token = refresh;
-  const serialized = JSON.stringify(payload);
-  try { sessionStorage.setItem('akuvox_ll_token', access); } catch (err) {}
-  try { localStorage.setItem('akuvox_ll_token', access); } catch (err) {}
-  try { sessionStorage.setItem('akuvox_hassTokens', serialized); } catch (err) {}
-  try { localStorage.setItem('akuvox_hassTokens', serialized); } catch (err) {}
-  try { window.AK_AC_HASS_TOKEN = access; } catch (err) {}
-  try {
-    if (window.parent && window.parent !== window) {
-      try { window.parent.sessionStorage.setItem('akuvox_ll_token', access); } catch (err2) {}
-      try { window.parent.localStorage.setItem('akuvox_ll_token', access); } catch (err2) {}
-      try { window.parent.sessionStorage.setItem('akuvox_hassTokens', serialized); } catch (err2) {}
-      try { window.parent.localStorage.setItem('akuvox_hassTokens', serialized); } catch (err2) {}
-      try { window.parent.AK_AC_HASS_TOKEN = access; } catch (err2) {}
-    }
-  } catch (err) {}
-  return access;
-}
-
-function extractTokenFromAuth(auth) {
-  if (!auth || typeof auth !== 'object') return null;
-  const access = auth.accessToken
-    || auth.access_token
-    || auth?.token?.access_token
-    || auth?.data?.access_token
-    || null;
-  const refresh = auth.refreshToken
-    || auth.refresh_token
-    || auth?.token?.refresh_token
-    || auth?.data?.refresh_token
-    || null;
-  if (access) {
-    return persistTokens(access, refresh);
-  }
-  return null;
-}
-
-function scanTokenStorage(storage) {
-  if (!storage) return null;
-  try {
-    const raw = storage.getItem('hassTokens');
-    if (raw) {
-      try {
-        const parsed = JSON.parse(raw);
-        const token = extractTokenFromAuth(parsed);
-        if (token) return token;
-      } catch (err) {
-        if (typeof raw === 'string' && raw.trim()) {
-          return persistTokens(raw.trim());
-        }
-      }
-    }
-    for (const key of Object.keys(storage)) {
-      if (!/auth|token|hass/i.test(key)) continue;
-      try {
-        const parsed = JSON.parse(storage.getItem(key));
-        const token = extractTokenFromAuth(parsed);
-        if (token) return token;
-      } catch (err) {}
-    }
-  } catch (err) {}
-  return null;
-}
-
-function tokenFromWindow(win) {
-  if (!win) return null;
-  let token = null;
-  token = scanTokenStorage(win.sessionStorage) || scanTokenStorage(win.localStorage);
-  if (token) return token;
-
-  token = extractTokenFromAuth(win.hassAuth)
-    || extractTokenFromAuth(win.auth)
-    || extractTokenFromAuth(win.AK_AC_HA_AUTH)
-    || null;
-  if (token) return token;
-
-  try {
-    const conn = win.hassConnection;
-    if (conn && typeof conn.then === 'function') {
-      conn.then((resolved) => {
-        try {
-          extractTokenFromAuth(resolved?.auth || resolved?.options?.auth || resolved);
-        } catch (err) {}
-      }).catch(() => {});
-    } else if (conn) {
-      token = extractTokenFromAuth(conn?.auth || conn?.options?.auth || conn);
-      if (token) return token;
-    }
-  } catch (err) {}
-
-  return null;
-}
-
-function walkAuthWindows(start) {
-  const visited = new Set();
-  let current = start;
-  while (current && !visited.has(current)) {
-    const token = tokenFromWindow(current);
-    if (token) return token;
-    visited.add(current);
-
-    let next = null;
-    try {
-      next = current.parent;
-    } catch (err) {
-      next = null;
-    }
-    if (next && next !== current && !visited.has(next)) {
-      current = next;
-      continue;
-    }
-
-    try {
-      next = current.opener;
-    } catch (err) {
-      next = null;
-    }
-    if (next && next !== current && !visited.has(next)) {
-      current = next;
-      continue;
-    }
-
-    break;
-  }
-  return null;
-}
-
-(function bootstrapAuthWatchers() {
-  const seen = new WeakSet();
-  function attach(win) {
-    if (!win || seen.has(win)) return;
-    seen.add(win);
-    try { extractTokenFromAuth(win.hassAuth || win.auth || win.AK_AC_HA_AUTH); } catch (err) {}
-    try {
-      const conn = win.hassConnection;
-      if (conn && typeof conn.then === 'function') {
-        conn.then((resolved) => {
-          try {
-            extractTokenFromAuth(resolved?.auth || resolved?.options?.auth || resolved);
-          } catch (err) {}
-        }).catch(() => {});
-      } else if (conn) {
-        extractTokenFromAuth(conn?.auth || conn?.options?.auth || conn);
-      }
-    } catch (err) {}
-    try {
-      if (win.parent && win.parent !== win) attach(win.parent);
-    } catch (err) {}
-    try {
-      if (win.opener) attach(win.opener);
-    } catch (err) {}
-  }
-  attach(window);
-})();
-
-function findHaToken() {
-  const ll = sessionStorage.getItem('akuvox_ll_token');
-  if (ll) return ll;
-  const token = walkAuthWindows(window);
-  if (token) {
-    try { sessionStorage.setItem('akuvox_ll_token', token); } catch (err) {}
-  }
-  return token;
-}
-const SAME_ORIGIN = { credentials: 'same-origin' };
-const REJECTED_TOKENS = new Set();
-
-const AUTH_SIG_KEY = 'akuvox_auth_sig';
-
-function readAuthSigFrom(search = location.search) {
-  try {
-    const params = new URLSearchParams(search);
-    const value = params.get('authSig');
-    return value || '';
-  } catch (err) {
-    return '';
-  }
-}
-
-function rememberAuthSig(value) {
-  if (!value) return;
-  try { sessionStorage.setItem(AUTH_SIG_KEY, value); } catch (err) {}
-  try { localStorage.setItem(AUTH_SIG_KEY, value); } catch (err) {}
-  try { window.AK_AC_AUTH_SIG = value; } catch (err) {}
-  try {
-    if (window.parent && window.parent !== window) {
-      const parent = window.parent;
-      try { parent.sessionStorage.setItem(AUTH_SIG_KEY, value); } catch (err) {}
-      try { parent.localStorage.setItem(AUTH_SIG_KEY, value); } catch (err) {}
-      try { parent.AK_AC_AUTH_SIG = value; } catch (err) {}
-    }
-  } catch (err) {}
-}
-
-function currentAuthSig() {
-  const fromUrl = readAuthSigFrom();
-  if (fromUrl) {
-    rememberAuthSig(fromUrl);
-    return fromUrl;
-  }
-
-  const sources = [
-    () => {
-      try { return sessionStorage.getItem(AUTH_SIG_KEY); } catch (err) { return null; }
-    },
-    () => {
-      try { return localStorage.getItem(AUTH_SIG_KEY); } catch (err) { return null; }
-    },
-    () => {
-      try { return window.AK_AC_AUTH_SIG || null; } catch (err) { return null; }
-    },
-    () => {
-      try {
-        if (window.parent && window.parent !== window) {
-          const parent = window.parent;
-          return parent.AK_AC_AUTH_SIG
-            || (parent.sessionStorage && parent.sessionStorage.getItem(AUTH_SIG_KEY))
-            || (parent.localStorage && parent.localStorage.getItem(AUTH_SIG_KEY));
-        }
-      } catch (err) {}
-      return null;
-    }
-  ];
-
-  for (const getter of sources) {
-    const value = getter();
-    if (value) {
-      rememberAuthSig(value);
-      return value;
-    }
-  }
-
-  return '';
-}
-
-rememberAuthSig(readAuthSigFrom());
-
-function nextBearerToken(){
-  const token = findHaToken();
-  if (!token) return null;
-  if (REJECTED_TOKENS.has(token)) return null;
-  return token;
-}
-
-async function fetchWithAuth(url, options = {}, { allowRetry = true } = {}){
-  const originalHeaders = { ...(options.headers || {}) };
-  let bearer = allowRetry ? nextBearerToken() : null;
-  let usedBearer = !!bearer;
-  const headers = { ...originalHeaders };
-  if (bearer) headers['Authorization'] = 'Bearer ' + bearer;
-
-  const response = await fetch(url, { ...SAME_ORIGIN, ...options, headers });
-
-  if (allowRetry && usedBearer && (response.status === 401 || response.status === 403)){
-    REJECTED_TOKENS.add(bearer);
-    const retryToken = nextBearerToken();
-    if (retryToken && retryToken !== bearer){
-      return fetchWithAuth(url, { ...options, headers: originalHeaders }, { allowRetry: true });
-    }
-    return fetchWithAuth(url, { ...options, headers: originalHeaders }, { allowRetry: false });
-  }
-
-  return response;
-}
-function buildError(res, text) {
-  const msg = `${res.status}: ${text || res.statusText || 'Request failed'}`;
-  const err = new Error(msg);
-  err.status = res.status;
-  err.body = text;
-  return err;
-}
-function isAuthError(err) {
-  if (!err) return false;
-  if (err.status === 401 || err.status === 403) return true;
-  const msg = String(err.message || err || '').toLowerCase();
-  return msg.includes('401') || msg.includes('403') || msg.includes('unauthor');
-}
-async function apiGet(url) {
-  const r = await fetchWithAuth(url);
-  if (!r.ok) {
-    const text = await r.text();
-    const err = buildError(r, text);
-    handleAuthError(err);
-    throw err;
-  }
-  return r.json();
-}
-async function apiPost(url, body) {
-  const r = await fetchWithAuth(url, {
-    method: 'POST',
-    headers: { 'Content-Type': 'application/json' },
-    body: JSON.stringify(body || {})
-  });
-  if (!r.ok) {
-    const text = await r.text();
-    const err = buildError(r, text);
-    handleAuthError(err);
-    throw err;
-  }
-  return r.json();
-}
-
-function buildHref(slug, params = {}) {
-  const search = new URLSearchParams();
-  Object.entries(params || {}).forEach(([key, value]) => {
-    if (value === undefined || value === null || value === '') return;
-    search.set(key, value);
-  });
-  const token = sessionStorage.getItem('akuvox_ll_token');
-  if (token) search.set('token', token);
-  const authSig = currentAuthSig();
-  if (authSig) search.set('authSig', authSig);
-  const query = search.toString();
-  const clean = String(slug || '').replace(/_/g, '-');
-  return `${UI_ROOT}/${clean}${query ? `?${query}` : ''}`;
-}
-
-function requestParentNav(view, params = {}, options = {}) {
-  try {
-    if (window.parent && window.parent !== window) {
-      const msg = {
-        type: 'akuvox-nav',
-        view: String(view || ''),
-        slug: String(view || ''),
-        params
-      };
-      if (options.updateHistory === false) msg.updateHistory = false;
-      if (options.replaceState) msg.replaceState = true;
-      window.parent.postMessage(msg, window.location.origin);
-      return true;
-    }
-  } catch (err) {}
-  return false;
-}
-
-function openInApp(view, params = {}, options = {}) {
-  const href = buildHref(view, params);
-  const delivered = requestParentNav(view, params, options);
-  if (!delivered) {
-    window.location.href = href;
-  }
-  return delivered;
-}
-
-function redirectToUnauthorized(params = {}) {
-  try {
-    const path = (window.location.pathname || '').toLowerCase();
-    if (path.endsWith('/unauthorized') || path.endsWith('/unauthorized.html')) {
-      return true;
-    }
-  } catch (err) {}
-
-  const targetParams = params && typeof params === 'object' ? params : {};
-  let href = '/akuvox-ac/unauthorized';
-  try {
-    href = buildHref('unauthorized', targetParams);
-  } catch (err) {
-    try {
-      const search = new URLSearchParams();
-      if (targetParams && typeof targetParams === 'object') {
-        Object.entries(targetParams).forEach(([key, value]) => {
-          if (value !== undefined && value !== null && value !== '') search.set(key, value);
-        });
-      }
-      const token = sessionStorage.getItem('akuvox_ll_token');
-      if (token && !search.has('token')) search.set('token', token);
-      const authSig = currentAuthSig();
-      if (authSig && !search.has('authSig')) search.set('authSig', authSig);
-      const query = search.toString();
-      if (query) href = `/akuvox-ac/unauthorized?${query}`;
-    } catch (err2) {}
-  }
-
-  let delivered = false;
-  try {
-    delivered = requestParentNav('unauthorized', targetParams, { replaceState: true });
-  } catch (err) {}
-
-  if (!delivered) {
-    try {
-      window.location.replace(href);
-    } catch (err) {
-      window.location.href = href;
-    }
-  }
-  return true;
-}
-
-function handleAuthError(err) {
-  if (!isAuthError(err)) {
-    return false;
-  }
-  redirectToUnauthorized();
-  return true;
-}
-
-function collectSignedPaths(){
-  const result = {};
-  const merge = (candidate) => {
-    if (!candidate || typeof candidate !== 'object') return;
-    for (const [key, value] of Object.entries(candidate)) {
-      if (typeof value === 'string' && value) result[key] = value;
-    }
-  };
-  const read = (storage) => {
-    if (!storage) return;
-    try {
-      const raw = storage.getItem('akuvox_signed_paths');
-      if (raw) {
-        const parsed = JSON.parse(raw);
-        merge(parsed);
-      }
-    } catch (err) {}
-  };
-
-  try { merge(window.AK_AC_SIGNED_PATHS); } catch (err) {}
-  try { read(typeof sessionStorage !== 'undefined' ? sessionStorage : null); } catch (err) {}
-  try { read(typeof localStorage !== 'undefined' ? localStorage : null); } catch (err) {}
-
-  try {
-    if (window.parent && window.parent !== window) {
-      try { merge(window.parent.AK_AC_SIGNED_PATHS); } catch (err) {}
-      try { read(window.parent.sessionStorage); } catch (err) {}
-      try { read(window.parent.localStorage); } catch (err) {}
-    }
-  } catch (err) {}
-
-  return result;
-}
-
-const SIGNED_PATHS = collectSignedPaths();
-
-function signedPath(key, fallback){
-  if (SIGNED_PATHS && typeof SIGNED_PATHS[key] === 'string' && SIGNED_PATHS[key]) {
-    return SIGNED_PATHS[key];
-  }
-  return fallback;
-}
-
-/* ===== URLs & state ===== */
-const stateUrl  = signedPath('state', '/api/akuvox_ac/ui/state');
-const actionUrl = signedPath('action', '/api/akuvox_ac/ui/action');
-const UI_ROOT   = '/akuvox-ac';
-const qs = new URLSearchParams(location.search);
-/* accept both ?entry_id= and ?id= */
-const ENTRY_ID = qs.get('entry_id') || qs.get('id') || '';
-const AUTO_UPDATE_CONFIG = '/api/config/automation/config';
-const AUTO_UPDATE_ID = 'akuvox_ac_auto_update';
-const AUTO_UPDATE_UPDATE_ENTITY = 'update.akuvox_access_control';
-
-/* ===== UI helpers ===== */
-function showError(msg){
-  const box = document.getElementById('errorBox');
-  const ok = document.getElementById('okBox');
-  ok.classList.add('d-none');
-  box.textContent = msg;
-  box.classList.remove('d-none');
-}
-function showOK(msg='Saved ✓'){
-  const box = document.getElementById('errorBox');
-  const ok = document.getElementById('okBox');
-  box.classList.add('d-none');
-  ok.textContent = msg;
-  ok.classList.remove('d-none');
-  setTimeout(()=> ok.classList.add('d-none'), 1800);
-}
-function goBack(){
-  openInApp('index', {}, { replaceState: true });
-}
-
-<<<<<<< HEAD
-=======
-/* Automation helpers */
-let autoUpdateSaving = false;
-
-function setAutoUpdateStatus(text, tone = 'muted'){
-  const el = document.getElementById('autoUpdateStatus');
-  if (!el) return;
-  const base = 'form-text mt-2';
-  let cls = base + ' text-muted';
-  if (tone === 'success') cls = base + ' text-success';
-  else if (tone === 'error') cls = base + ' text-danger';
-  el.className = cls;
-  el.textContent = text;
-}
-
-function buildAutoUpdateAutomation(){
-  return {
-    id: AUTO_UPDATE_ID,
-    alias: 'Akuvox Access Control • Auto update',
-    description: 'Automatically install updates for the Akuvox Access Control integration when they are available.',
-    mode: 'single',
-    trigger: [
-      { platform: 'time_pattern', hours: '/6' },
-      { platform: 'homeassistant', event: 'start' }
-    ],
-    action: [
-      { service: 'homeassistant.update_entity', target: { entity_id: [AUTO_UPDATE_UPDATE_ENTITY] } },
-      { delay: { seconds: 5 } },
-      {
-        choose: [
-          {
-            conditions: [ { condition: 'state', entity_id: AUTO_UPDATE_UPDATE_ENTITY, state: 'on' } ],
-            sequence: [
-              {
-                service: 'update.install',
-                target: { entity_id: [AUTO_UPDATE_UPDATE_ENTITY] },
-                data: { backup: false }
-              }
-            ]
-          }
-        ],
-        default: []
-      }
-    ],
-  };
-}
-
-async function fetchAutoUpdateConfig(){
-  try {
-    const res = await fetchWithAuth(`${AUTO_UPDATE_CONFIG}/${AUTO_UPDATE_ID}`);
-    if (res.status === 404) return null;
-    if (!res.ok) {
-      const text = await res.text();
-      throw buildError(res, text);
-    }
-    return res.json();
-  } catch (err) {
-    if (handleAuthError(err)) return null;
-    throw err;
-  }
-}
-
-async function setAutoUpdateEnabled(desired){
-  if (autoUpdateSaving) return;
-  const toggle = document.getElementById('autoUpdateToggle');
-  autoUpdateSaving = true;
-  if (toggle) toggle.disabled = true;
-  setAutoUpdateStatus(desired ? 'Creating automation…' : 'Removing automation…');
-  try {
-    if (desired){
-      const config = buildAutoUpdateAutomation();
-      let res = await fetchWithAuth(`${AUTO_UPDATE_CONFIG}/${AUTO_UPDATE_ID}`, {
-        method: 'POST',
-        headers: { 'Content-Type': 'application/json' },
-        body: JSON.stringify(config)
-      });
-      if (res.status === 404){
-        res = await fetchWithAuth(AUTO_UPDATE_CONFIG, {
-          method: 'POST',
-          headers: { 'Content-Type': 'application/json' },
-          body: JSON.stringify(config)
-        });
-      }
-      if (!res.ok){
-        const text = await res.text();
-        throw buildError(res, text);
-      }
-      setAutoUpdateStatus('Automation enabled. Home Assistant will check and install updates automatically.', 'success');
-      if (toggle) toggle.checked = true;
-    } else {
-      const res = await fetchWithAuth(`${AUTO_UPDATE_CONFIG}/${AUTO_UPDATE_ID}`, { method: 'DELETE' });
-      if (res.status !== 200 && res.status !== 404){
-        const text = await res.text();
-        throw buildError(res, text);
-      }
-      setAutoUpdateStatus('Automation removed. Updates will no longer install automatically.', 'muted');
-      if (toggle) toggle.checked = false;
-    }
-  } catch (err) {
-    if (handleAuthError(err)) return;
-    if (toggle) toggle.checked = !desired;
-    setAutoUpdateStatus('Automation change failed: ' + (err && err.message ? err.message : err), 'error');
-    alert('Failed to update automation: ' + (err && err.message ? err.message : err));
-  } finally {
-    autoUpdateSaving = false;
-    if (toggle) toggle.disabled = false;
-  }
-}
-
-async function refreshAutoUpdateToggle(){
-  const toggle = document.getElementById('autoUpdateToggle');
-  if (!toggle) return;
-  toggle.disabled = true;
-  setAutoUpdateStatus('Checking current automation…');
-  try {
-    const cfg = await fetchAutoUpdateConfig();
-    const enabled = !!cfg;
-    toggle.checked = enabled;
-    setAutoUpdateStatus(enabled
-      ? 'Automation is enabled and will install Akuvox Access Control updates when available.'
-      : 'No automation is configured. Enable the toggle to create one.');
-  } catch (err) {
-    if (handleAuthError(err)) return;
-    setAutoUpdateStatus('Could not verify automation: ' + (err && err.message ? err.message : err), 'error');
-  } finally {
-    toggle.disabled = false;
-  }
-}
-
->>>>>>> 6fd6ab51
-/* Render checklist of all groups with current selections */
-function renderGroupChecklist(allGroups, selected){
-  const host = document.getElementById('groupChecklist');
-  host.innerHTML = '';
-  const sel = new Set((selected || []).filter(Boolean));
-  (allGroups || []).forEach(name => {
-    const id = 'g_' + name.replace(/[^a-z0-9]+/ig,'_');
-    const row = document.createElement('div');
-    row.className = 'form-check';
-    row.innerHTML = `
-      <input class="form-check-input" type="checkbox" id="${id}" ${sel.has(name)?'checked':''}>
-      <label class="form-check-label" for="${id}">${name}</label>
-    `;
-    host.appendChild(row);
-  });
-  host.classList.remove('hidden');
-}
-
-/* Get list of checked groups from UI */
-function getSelectedGroups(){
-  const host = document.getElementById('groupChecklist');
-  const cbs = host.querySelectorAll('.form-check-input');
-  const out = [];
-  cbs.forEach(cb => { if (cb.checked) out.push(cb.nextElementSibling.textContent); });
-  if (!out.length) out.push('Default'); // always at least Default
-  return out;
-}
-
-const RELAY_ROLE_LABELS = {
-  none: 'Not used',
-  door: 'Door Relay',
-  alarm: 'Alarm Relay',
-  door_alarm: 'Door and Alarm Relay'
-};
-const RELAY_ROLE_ORDER = ['none', 'door', 'alarm', 'door_alarm'];
-
-let CURRENT_DEVICE = null;
-let relayStatusTimer = null;
-let relaySaving = false;
-let exitSaving = false;
-
-function relayValueNormalized(value, fallback = 'door'){
-  const raw = (value ?? '').toString().trim().toLowerCase();
-  if (!raw) return fallback;
-  const clean = raw.replace(/[\s-]+/g, '_');
-  if (RELAY_ROLE_ORDER.includes(clean)) return clean;
-  if (clean === 'not_used' || clean === 'unused' || clean === 'none') return 'none';
-  if (clean === 'door' || clean === 'door_relay') return 'door';
-  if (clean === 'alarm' || clean === 'alarm_relay') return 'alarm';
-  if (clean === 'door_and_alarm' || clean === 'door_alarm_relay' || clean === 'doorandalarm') return 'door_alarm';
-  return fallback;
-}
-
-function populateRelaySelect(select, value, fallback = 'door'){
-  if (!select) return;
-  const normalized = relayValueNormalized(value, fallback);
-  select.innerHTML = '';
-  RELAY_ROLE_ORDER.forEach(role => {
-    const opt = document.createElement('option');
-    opt.value = role;
-    opt.textContent = RELAY_ROLE_LABELS[role] || role;
-    select.appendChild(opt);
-  });
-  select.value = RELAY_ROLE_ORDER.includes(normalized) ? normalized : fallback;
-}
-
-function computeAlarmCapable(device){
-  if (!device || typeof device !== 'object') return false;
-  if (typeof device.alarm_capable === 'boolean') return device.alarm_capable;
-  const roles = device.relay_roles && typeof device.relay_roles === 'object' ? device.relay_roles : {};
-  const a = relayValueNormalized(roles.relay_a, 'door');
-  const b = relayValueNormalized(roles.relay_b, 'none');
-  return a === 'alarm' || a === 'door_alarm' || b === 'alarm' || b === 'door_alarm';
-}
-
-function setRelayStatus(text, tone = 'muted'){
-  const status = document.getElementById('relayStatus');
-  if (!status) return;
-  if (relayStatusTimer){
-    clearTimeout(relayStatusTimer);
-    relayStatusTimer = null;
-  }
-  if (!text){
-    status.textContent = '';
-    status.className = 'form-text text-muted mt-2';
-    return;
-  }
-  let cls = 'form-text mt-2';
-  if (tone === 'error') cls += ' text-danger';
-  else if (tone === 'success') cls += ' text-success';
-  else cls += ' text-muted';
-  status.className = cls;
-  status.textContent = text;
-  if (tone === 'success'){
-    relayStatusTimer = setTimeout(() => {
-      const el = document.getElementById('relayStatus');
-      if (el){
-        el.textContent = '';
-        el.className = 'form-text text-muted mt-2';
-      }
-      relayStatusTimer = null;
-    }, 4000);
-  }
-}
-
-function updateRelayHelper(){
-  const helper = document.getElementById('relayHelper');
-  if (!helper) return;
-  const baseClass = 'form-text mt-3';
-  const capable = computeAlarmCapable(CURRENT_DEVICE);
-  if (capable){
-    helper.className = `${baseClass} text-success`;
-    helper.innerHTML = 'Key Holder can be enabled for users because this device is alarm-capable.';
-  } else {
-    helper.className = `${baseClass} text-muted`;
-    helper.innerHTML = 'Setting a relay to <b>Alarm</b> or <b>Door and Alarm</b> enables the Key Holder option when editing users.';
-  }
-}
-
-function applyRelayUI(device){
-  const relayA = document.getElementById('relayASelect');
-  const relayB = document.getElementById('relayBSelect');
-  const relayBCol = document.getElementById('relayBCol');
-  const keypadNote = document.getElementById('relayKeypadNote');
-  const exitToggle = document.getElementById('exitDeviceToggle');
-  const roles = device && typeof device.relay_roles === 'object' ? device.relay_roles : {};
-  const isKeypad = String(device?.type || '').toLowerCase() === 'keypad';
-  populateRelaySelect(relayA, roles.relay_a, 'door');
-  populateRelaySelect(relayB, roles.relay_b, 'none');
-  if (relayBCol){
-    if (isKeypad) relayBCol.classList.add('d-none');
-    else relayBCol.classList.remove('d-none');
-  }
-  if (relayB){
-    relayB.value = isKeypad ? 'none' : relayValueNormalized(roles.relay_b, 'none');
-  }
-  if (keypadNote){
-    keypadNote.textContent = isKeypad ? 'Keypads expose Relay A only.' : '';
-  }
-  if (exitToggle){
-    exitToggle.checked = !!device?.exit_device;
-  }
-  setRelayStatus('');
-  updateRelayHelper();
-}
-
-async function saveRelayRoles(){
-  if (relaySaving || !CURRENT_DEVICE) return;
-  const relayA = document.getElementById('relayASelect');
-  const relayB = document.getElementById('relayBSelect');
-  const relayBCol = document.getElementById('relayBCol');
-  if (!relayA) return;
-  const includeRelayB = relayB && relayBCol && !relayBCol.classList.contains('d-none');
-  const payload = { relay_a: relayA.value };
-  if (includeRelayB) payload.relay_b = relayB.value;
-  const prev = {
-    relay_a: CURRENT_DEVICE.relay_roles?.relay_a,
-    relay_b: CURRENT_DEVICE.relay_roles?.relay_b
-  };
-  relaySaving = true;
-  setRelayStatus('Saving…');
-  relayA.disabled = true;
-  if (includeRelayB && relayB) relayB.disabled = true;
-  try {
-    const res = await apiPost(actionUrl, { action:'set_device_relays', entry_id: ENTRY_ID, payload });
-    const returned = res && res.relay_roles && typeof res.relay_roles === 'object' ? res.relay_roles : payload;
-    CURRENT_DEVICE.relay_roles = {
-      relay_a: relayValueNormalized(returned.relay_a, prev.relay_a || 'door'),
-      relay_b: includeRelayB ? relayValueNormalized(returned.relay_b, prev.relay_b || 'none') : 'none'
-    };
-    CURRENT_DEVICE.alarm_capable = res && 'alarm_capable' in res
-      ? !!res.alarm_capable
-      : computeAlarmCapable(CURRENT_DEVICE);
-    relayA.value = CURRENT_DEVICE.relay_roles.relay_a;
-    if (includeRelayB && relayB) relayB.value = CURRENT_DEVICE.relay_roles.relay_b;
-    updateRelayHelper();
-    setRelayStatus('Saved ✓', 'success');
-  } catch (err) {
-    if (handleAuthError(err)) return;
-    relayA.value = relayValueNormalized(prev.relay_a, 'door');
-    if (includeRelayB && relayB) relayB.value = relayValueNormalized(prev.relay_b, 'none');
-    CURRENT_DEVICE.relay_roles = {
-      relay_a: relayValueNormalized(prev.relay_a, 'door'),
-      relay_b: relayValueNormalized(prev.relay_b, 'none')
-    };
-    updateRelayHelper();
-    setRelayStatus('Save failed', 'error');
-    alert('Failed to update relay mapping: ' + (err && err.message ? err.message : err));
-  } finally {
-    relaySaving = false;
-    relayA.disabled = false;
-    if (includeRelayB && relayB) relayB.disabled = false;
-  }
-}
-
-async function handleExitToggleChange(){
-  if (exitSaving || !CURRENT_DEVICE) return;
-  const toggle = document.getElementById('exitDeviceToggle');
-  if (!toggle) return;
-  const desired = toggle.checked;
-  exitSaving = true;
-  toggle.disabled = true;
-  setRelayStatus('Saving…');
-  try {
-    const res = await apiPost(actionUrl, { action:'set_exit_device', entry_id: ENTRY_ID, payload: { enabled: desired } });
-    CURRENT_DEVICE.exit_device = res && 'exit_device' in res ? !!res.exit_device : desired;
-    setRelayStatus('Saved ✓', 'success');
-  } catch (err) {
-    if (handleAuthError(err)) return;
-    toggle.checked = !desired;
-    CURRENT_DEVICE.exit_device = toggle.checked;
-    setRelayStatus('Save failed', 'error');
-    alert('Failed to update exit device setting: ' + (err && err.message ? err.message : err));
-  } finally {
-    exitSaving = false;
-    toggle.disabled = false;
-    updateRelayHelper();
-  }
-}
-
-/* API-ish helpers built atop /state and /action */
-async function getState(){ return apiGet(stateUrl); }
-async function getDevice(){
-  const st = await getState();
-  const dev = (st.devices || []).find(d => (d.entry_id || d.id) === ENTRY_ID);
-  if (!dev) throw new Error('Device not found');
-  const roles = dev && typeof dev.relay_roles === 'object' ? dev.relay_roles : {};
-  dev.relay_roles = {
-    relay_a: relayValueNormalized(roles.relay_a, 'door'),
-    relay_b: relayValueNormalized(roles.relay_b, 'none')
-  };
-  dev.exit_device = !!dev.exit_device;
-  if (typeof dev.alarm_capable === 'boolean') dev.alarm_capable = !!dev.alarm_capable;
-  else dev.alarm_capable = computeAlarmCapable(dev);
-  // Current groups: prefer sync_groups → groups → Default
-  const curGroups = dev.sync_groups || dev.groups || ['Default'];
-  // All groups if present at root; fallback
-  const allGroups = st.groups || st.all_groups || ['Default'];
-  return { dev, curGroups, allGroups };
-}
-async function saveDeviceGroups(groups){
-  return apiPost(actionUrl, { action:'device_set_groups', entry_id: ENTRY_ID, payload:{ groups } });
-}
-async function createGroup(name){
-  return apiPost(actionUrl, { action:'create_group', payload:{ name } });
-}
-
-/* ===== Init & wiring ===== */
-async function init(){
-  if (!ENTRY_ID) { showError('Missing device id in URL (?entry_id=ENTRY_ID)'); return; }
-
-  document.getElementById('btnBack').addEventListener('click', (e)=>{ e.preventDefault(); goBack(); });
-  document.getElementById('btnCancel').addEventListener('click', (e)=>{ e.preventDefault(); goBack(); });
-<<<<<<< HEAD
-=======
-  document.getElementById('autoUpdateToggle')?.addEventListener('change', (e)=>{
-    setAutoUpdateEnabled(e.target.checked);
-  });
-  refreshAutoUpdateToggle();
->>>>>>> 6fd6ab51
-
-  try{
-    const { dev, curGroups, allGroups } = await getDevice();
-
-    // Header summary
-    document.getElementById('pageTitle').textContent = `Edit Device`;
-    document.getElementById('devName').textContent = dev.name || '—';
-    document.getElementById('devType').textContent = dev.type || '—';
-    document.getElementById('devIP').textContent   = dev.ip || '—';
-
-    CURRENT_DEVICE = {
-      ...dev,
-      relay_roles: {
-        relay_a: dev.relay_roles?.relay_a || 'door',
-        relay_b: dev.relay_roles?.relay_b || 'none'
-      },
-      exit_device: !!dev.exit_device,
-      alarm_capable: computeAlarmCapable(dev)
-    };
-    applyRelayUI(CURRENT_DEVICE);
-    document.getElementById('relayASelect')?.addEventListener('change', saveRelayRoles);
-    document.getElementById('relayBSelect')?.addEventListener('change', saveRelayRoles);
-    document.getElementById('exitDeviceToggle')?.addEventListener('change', handleExitToggleChange);
-
-    const onlyDefault = Array.isArray(allGroups) && allGroups.length <= 1;
-
-    // Toggle sections so you DON'T see two create-group UIs at once
-    const info = document.getElementById('groupsInfo');
-    const checklist = document.getElementById('groupChecklist');
-    const createRow = document.getElementById('createSaveRow');
-
-    if (onlyDefault) {
-      // Show inline alert+create, HIDE the main create/save row
-      info.classList.remove('hidden');
-      checklist.classList.add('hidden');
-      createRow.classList.add('hidden');
-    } else {
-      info.classList.add('hidden');
-      renderGroupChecklist(allGroups, curGroups);
-      createRow.classList.remove('hidden');
-    }
-
-    // Main "Create group" controls (visible when >1 group exists)
-    document.getElementById('btnAddGroup').addEventListener('click', async () => {
-      const inp = document.getElementById('newGroupInput');
-      const name = (inp.value || '').trim();
-      if (!name) return;
-      try{
-        await createGroup(name);
-        inp.value = '';
-        const { curGroups: cur, allGroups: all } = await getDevice();
-        document.getElementById('groupsInfo').classList.add('hidden');
-        renderGroupChecklist(all, cur);
-        document.getElementById('createSaveRow').classList.remove('hidden');
-      }catch(e){
-        if (handleAuthError(e)) return;
-        showError('Failed to create group: ' + (e.message || e));
-      }
-    });
-
-    // Inline alert "Create group" controls (visible when only Default exists)
-    document.getElementById('btnAddGroup2').addEventListener('click', async () => {
-      const inp = document.getElementById('newGroupInput2');
-      const name = (inp.value || '').trim();
-      if (!name) return;
-      try{
-        await createGroup(name);
-        inp.value = '';
-        const { curGroups: cur, allGroups: all } = await getDevice();
-        document.getElementById('groupsInfo').classList.add('hidden');
-        renderGroupChecklist(all, cur);
-        document.getElementById('createSaveRow').classList.remove('hidden');
-      }catch(e){
-        if (handleAuthError(e)) return;
-        showError('Failed to create group: ' + (e.message || e));
-      }
-    });
-
-    // Save
-    document.getElementById('btnSave').addEventListener('click', async () => {
-      try{
-        const groups = getSelectedGroups();
-        await saveDeviceGroups(groups);
-        showOK('Saved ✓');
-      }catch(e){
-        if (handleAuthError(e)) return;
-        showError('Save failed: ' + (e.message || e));
-      }
-    });
-
-  }catch(e){
-    if (handleAuthError(e)) return;
-    showError(String(e));
-  }
-}
-
-window.addEventListener('DOMContentLoaded', init);
-</script>
-
-</body>
-</html>
+<!doctype html>
+<html lang="en">
+<head>
+  <meta charset="utf-8" />
+  <title>Akuvox • Edit Device</title>
+  <meta name="viewport" content="width=device-width, initial-scale=1" />
+  <link href="https://cdn.jsdelivr.net/npm/bootstrap@5.3.2/dist/css/bootstrap.min.css" rel="stylesheet" crossorigin="anonymous"/>
+  <link href="https://cdn.jsdelivr.net/npm/bootstrap-icons@1.11.3/font/bootstrap-icons.css" rel="stylesheet" crossorigin="anonymous"/>
+  <style>
+    :root{
+      --bg:#0b1320; --card:#111a2b; --border:#1b2942; --text:#e6edf3; --muted:#a5b5cc;
+      --ok:#2ecc71; --warn:#ffc107; --bad:#ff4d4f; --dim:#9aa4b2;
+      --bs-form-label-color: var(--text);
+      --bs-form-check-label-color: var(--text);
+    }
+    html,body{height:100%}
+    body{ background:var(--bg); color:var(--text); margin:0; font-family: system-ui, Segoe UI, Roboto, Helvetica, Arial, sans-serif; }
+    .wrap{ max-width:820px; margin:2rem auto; padding:0 1rem; }
+    .card{ background:var(--card); border:1px solid var(--border); }
+    .card-header{ border-bottom:1px solid var(--border); color:var(--text); font-weight:600 }
+    .form-text, .text-muted{ color:var(--muted)!important }
+    .hidden{ display:none!important; }
+    .chip{display:inline-flex;align-items:center;gap:.35rem;background:#0f1f37;border:1px solid #243a61;border-radius:999px;padding:.15rem .5rem;font-size:.9rem}
+
+    /* Force white for summary values */
+    #devName, #devType, #devIP { color: var(--text) !important; }
+  </style>
+</head>
+<body>
+
+<div class="wrap">
+  <div class="d-flex align-items-center justify-content-between mb-3">
+    <h2 class="mb-0" id="pageTitle">Edit Device</h2>
+    <a class="btn btn-outline-light btn-sm" id="btnBack"><i class="bi bi-arrow-left"></i> Back</a>
+  </div>
+
+  <!-- Device summary -->
+  <div class="card mb-3">
+    <div class="card-header">Device</div>
+    <div class="card-body">
+      <div class="row g-3 align-items-center">
+        <div class="col-md-6">
+          <div class="form-text">Name</div>
+          <div class="fs-5" id="devName">—</div>
+        </div>
+        <div class="col-md-3">
+          <div class="form-text">Type</div>
+          <div id="devType">—</div>
+        </div>
+        <div class="col-md-3">
+          <div class="form-text">IP</div>
+          <div class="chip" id="devIP">—</div>
+        </div>
+      </div>
+    </div>
+  </div>
+
+  <!-- Automation -->
+  <div class="card mb-3">
+    <div class="card-header d-flex align-items-center justify-content-between">
+      <span>Automation</span>
+      <span class="form-text">Create a Home Assistant automation to keep this integration updated.</span>
+    </div>
+    <div class="card-body">
+      <div class="form-check form-switch">
+        <input class="form-check-input" type="checkbox" id="autoUpdateToggle">
+        <label class="form-check-label text-white" for="autoUpdateToggle">Auto update this integration</label>
+      </div>
+      <div class="form-text text-muted mt-2" id="autoUpdateStatus">Checking current automation…</div>
+    </div>
+  </div>
+
+  <!-- Relay mapping -->
+  <div class="card mb-3" id="relayCard">
+    <div class="card-header">Device Relays</div>
+    <div class="card-body">
+      <div class="row g-3">
+        <div class="col-sm-6 col-lg-4">
+          <label class="form-label text-white" for="relayASelect">Relay A action</label>
+          <select class="form-select" id="relayASelect"></select>
+        </div>
+        <div class="col-sm-6 col-lg-4" id="relayBCol">
+          <label class="form-label text-white" for="relayBSelect">Relay B action</label>
+          <select class="form-select" id="relayBSelect"></select>
+        </div>
+      </div>
+      <div class="form-text text-muted mt-2" id="relayKeypadNote"></div>
+      <div class="form-check mt-3">
+        <input class="form-check-input" type="checkbox" id="exitDeviceToggle">
+        <label class="form-check-label text-white" for="exitDeviceToggle">Treat as exit device (bypass user schedules)</label>
+      </div>
+      <div class="form-text text-muted mt-3" id="relayHelper">
+        Setting a relay to <b>Alarm</b> or <b>Door and Alarm</b> enables the Key Holder option when editing users. Users must be marked as Key Holders to use relays configured as <b>Door and Alarm</b>.
+      </div>
+      <div class="form-text text-muted mt-2" id="relayStatus"></div>
+    </div>
+  </div>
+
+  <!-- Groups editor -->
+  <div class="card" id="groupsCard">
+    <div class="card-header d-flex align-items-center justify-content-between">
+      <span>Device Groups</span>
+      <span class="form-text">Checked groups determine which users sync here.</span>
+    </div>
+    <div class="card-body">
+      <!-- Inline info + create when only Default exists -->
+      <div id="groupsInfo" class="alert alert-secondary hidden" role="alert">
+        Only the <b>Default</b> group exists. This device will use <b>Default</b> automatically.
+        <div class="mt-2 d-flex" style="max-width:420px">
+          <input id="newGroupInput2" class="form-control me-2" placeholder="New group name" />
+          <button id="btnAddGroup2" class="btn btn-primary btn-sm">
+            <i class="bi bi-plus-lg"></i> Create Group
+          </button>
+        </div>
+      </div>
+
+      <!-- Checklist shown when more than one group exists -->
+      <div id="groupChecklist" class="mb-3 hidden"></div>
+
+      <!-- Main create + save/cancel row (HIDDEN when only Default exists) -->
+      <div id="createSaveRow" class="d-flex gap-2 align-items-center">
+        <div class="input-group" style="max-width:420px">
+          <input id="newGroupInput" class="form-control" placeholder="Create new group (e.g. Staff, Residents)" />
+          <button id="btnAddGroup" class="btn btn-outline-primary">
+            <i class="bi bi-plus-lg"></i> Create
+          </button>
+        </div>
+        <div class="ms-auto">
+          <button id="btnSave" class="btn btn-success">
+            <i class="bi bi-check2"></i> Save
+          </button>
+          <button id="btnCancel" class="btn btn-secondary">
+            <i class="bi bi-x-lg"></i> Cancel
+          </button>
+        </div>
+      </div>
+
+      <div id="errorBox" class="alert alert-danger mt-3 d-none"></div>
+      <div id="okBox" class="alert alert-success mt-3 d-none">Saved ✓</div>
+    </div>
+  </div>
+</div>
+
+<script>
+/* ===== Token capture (kiosk/direct) ===== */
+(function () {
+  const qs = new URLSearchParams(location.search);
+  const qsToken = qs.get('token');
+  if (qsToken) sessionStorage.setItem('akuvox_ll_token', qsToken);
+})();
+
+/* ===== Auth + fetch helpers ===== */
+function persistTokens(access, refresh) {
+  if (!access) return null;
+  const payload = { access_token: access };
+  if (refresh) payload.refresh_token = refresh;
+  const serialized = JSON.stringify(payload);
+  try { sessionStorage.setItem('akuvox_ll_token', access); } catch (err) {}
+  try { localStorage.setItem('akuvox_ll_token', access); } catch (err) {}
+  try { sessionStorage.setItem('akuvox_hassTokens', serialized); } catch (err) {}
+  try { localStorage.setItem('akuvox_hassTokens', serialized); } catch (err) {}
+  try { window.AK_AC_HASS_TOKEN = access; } catch (err) {}
+  try {
+    if (window.parent && window.parent !== window) {
+      try { window.parent.sessionStorage.setItem('akuvox_ll_token', access); } catch (err2) {}
+      try { window.parent.localStorage.setItem('akuvox_ll_token', access); } catch (err2) {}
+      try { window.parent.sessionStorage.setItem('akuvox_hassTokens', serialized); } catch (err2) {}
+      try { window.parent.localStorage.setItem('akuvox_hassTokens', serialized); } catch (err2) {}
+      try { window.parent.AK_AC_HASS_TOKEN = access; } catch (err2) {}
+    }
+  } catch (err) {}
+  return access;
+}
+
+function extractTokenFromAuth(auth) {
+  if (!auth || typeof auth !== 'object') return null;
+  const access = auth.accessToken
+    || auth.access_token
+    || auth?.token?.access_token
+    || auth?.data?.access_token
+    || null;
+  const refresh = auth.refreshToken
+    || auth.refresh_token
+    || auth?.token?.refresh_token
+    || auth?.data?.refresh_token
+    || null;
+  if (access) {
+    return persistTokens(access, refresh);
+  }
+  return null;
+}
+
+function scanTokenStorage(storage) {
+  if (!storage) return null;
+  try {
+    const raw = storage.getItem('hassTokens');
+    if (raw) {
+      try {
+        const parsed = JSON.parse(raw);
+        const token = extractTokenFromAuth(parsed);
+        if (token) return token;
+      } catch (err) {
+        if (typeof raw === 'string' && raw.trim()) {
+          return persistTokens(raw.trim());
+        }
+      }
+    }
+    for (const key of Object.keys(storage)) {
+      if (!/auth|token|hass/i.test(key)) continue;
+      try {
+        const parsed = JSON.parse(storage.getItem(key));
+        const token = extractTokenFromAuth(parsed);
+        if (token) return token;
+      } catch (err) {}
+    }
+  } catch (err) {}
+  return null;
+}
+
+function tokenFromWindow(win) {
+  if (!win) return null;
+  let token = null;
+  token = scanTokenStorage(win.sessionStorage) || scanTokenStorage(win.localStorage);
+  if (token) return token;
+
+  token = extractTokenFromAuth(win.hassAuth)
+    || extractTokenFromAuth(win.auth)
+    || extractTokenFromAuth(win.AK_AC_HA_AUTH)
+    || null;
+  if (token) return token;
+
+  try {
+    const conn = win.hassConnection;
+    if (conn && typeof conn.then === 'function') {
+      conn.then((resolved) => {
+        try {
+          extractTokenFromAuth(resolved?.auth || resolved?.options?.auth || resolved);
+        } catch (err) {}
+      }).catch(() => {});
+    } else if (conn) {
+      token = extractTokenFromAuth(conn?.auth || conn?.options?.auth || conn);
+      if (token) return token;
+    }
+  } catch (err) {}
+
+  return null;
+}
+
+function walkAuthWindows(start) {
+  const visited = new Set();
+  let current = start;
+  while (current && !visited.has(current)) {
+    const token = tokenFromWindow(current);
+    if (token) return token;
+    visited.add(current);
+
+    let next = null;
+    try {
+      next = current.parent;
+    } catch (err) {
+      next = null;
+    }
+    if (next && next !== current && !visited.has(next)) {
+      current = next;
+      continue;
+    }
+
+    try {
+      next = current.opener;
+    } catch (err) {
+      next = null;
+    }
+    if (next && next !== current && !visited.has(next)) {
+      current = next;
+      continue;
+    }
+
+    break;
+  }
+  return null;
+}
+
+(function bootstrapAuthWatchers() {
+  const seen = new WeakSet();
+  function attach(win) {
+    if (!win || seen.has(win)) return;
+    seen.add(win);
+    try { extractTokenFromAuth(win.hassAuth || win.auth || win.AK_AC_HA_AUTH); } catch (err) {}
+    try {
+      const conn = win.hassConnection;
+      if (conn && typeof conn.then === 'function') {
+        conn.then((resolved) => {
+          try {
+            extractTokenFromAuth(resolved?.auth || resolved?.options?.auth || resolved);
+          } catch (err) {}
+        }).catch(() => {});
+      } else if (conn) {
+        extractTokenFromAuth(conn?.auth || conn?.options?.auth || conn);
+      }
+    } catch (err) {}
+    try {
+      if (win.parent && win.parent !== win) attach(win.parent);
+    } catch (err) {}
+    try {
+      if (win.opener) attach(win.opener);
+    } catch (err) {}
+  }
+  attach(window);
+})();
+
+function findHaToken() {
+  const ll = sessionStorage.getItem('akuvox_ll_token');
+  if (ll) return ll;
+  const token = walkAuthWindows(window);
+  if (token) {
+    try { sessionStorage.setItem('akuvox_ll_token', token); } catch (err) {}
+  }
+  return token;
+}
+const SAME_ORIGIN = { credentials: 'same-origin' };
+const REJECTED_TOKENS = new Set();
+
+const AUTH_SIG_KEY = 'akuvox_auth_sig';
+
+function readAuthSigFrom(search = location.search) {
+  try {
+    const params = new URLSearchParams(search);
+    const value = params.get('authSig');
+    return value || '';
+  } catch (err) {
+    return '';
+  }
+}
+
+function rememberAuthSig(value) {
+  if (!value) return;
+  try { sessionStorage.setItem(AUTH_SIG_KEY, value); } catch (err) {}
+  try { localStorage.setItem(AUTH_SIG_KEY, value); } catch (err) {}
+  try { window.AK_AC_AUTH_SIG = value; } catch (err) {}
+  try {
+    if (window.parent && window.parent !== window) {
+      const parent = window.parent;
+      try { parent.sessionStorage.setItem(AUTH_SIG_KEY, value); } catch (err) {}
+      try { parent.localStorage.setItem(AUTH_SIG_KEY, value); } catch (err) {}
+      try { parent.AK_AC_AUTH_SIG = value; } catch (err) {}
+    }
+  } catch (err) {}
+}
+
+function currentAuthSig() {
+  const fromUrl = readAuthSigFrom();
+  if (fromUrl) {
+    rememberAuthSig(fromUrl);
+    return fromUrl;
+  }
+
+  const sources = [
+    () => {
+      try { return sessionStorage.getItem(AUTH_SIG_KEY); } catch (err) { return null; }
+    },
+    () => {
+      try { return localStorage.getItem(AUTH_SIG_KEY); } catch (err) { return null; }
+    },
+    () => {
+      try { return window.AK_AC_AUTH_SIG || null; } catch (err) { return null; }
+    },
+    () => {
+      try {
+        if (window.parent && window.parent !== window) {
+          const parent = window.parent;
+          return parent.AK_AC_AUTH_SIG
+            || (parent.sessionStorage && parent.sessionStorage.getItem(AUTH_SIG_KEY))
+            || (parent.localStorage && parent.localStorage.getItem(AUTH_SIG_KEY));
+        }
+      } catch (err) {}
+      return null;
+    }
+  ];
+
+  for (const getter of sources) {
+    const value = getter();
+    if (value) {
+      rememberAuthSig(value);
+      return value;
+    }
+  }
+
+  return '';
+}
+
+rememberAuthSig(readAuthSigFrom());
+
+function nextBearerToken(){
+  const token = findHaToken();
+  if (!token) return null;
+  if (REJECTED_TOKENS.has(token)) return null;
+  return token;
+}
+
+async function fetchWithAuth(url, options = {}, { allowRetry = true } = {}){
+  const originalHeaders = { ...(options.headers || {}) };
+  let bearer = allowRetry ? nextBearerToken() : null;
+  let usedBearer = !!bearer;
+  const headers = { ...originalHeaders };
+  if (bearer) headers['Authorization'] = 'Bearer ' + bearer;
+
+  const response = await fetch(url, { ...SAME_ORIGIN, ...options, headers });
+
+  if (allowRetry && usedBearer && (response.status === 401 || response.status === 403)){
+    REJECTED_TOKENS.add(bearer);
+    const retryToken = nextBearerToken();
+    if (retryToken && retryToken !== bearer){
+      return fetchWithAuth(url, { ...options, headers: originalHeaders }, { allowRetry: true });
+    }
+    return fetchWithAuth(url, { ...options, headers: originalHeaders }, { allowRetry: false });
+  }
+
+  return response;
+}
+function buildError(res, text) {
+  const msg = `${res.status}: ${text || res.statusText || 'Request failed'}`;
+  const err = new Error(msg);
+  err.status = res.status;
+  err.body = text;
+  return err;
+}
+function isAuthError(err) {
+  if (!err) return false;
+  if (err.status === 401 || err.status === 403) return true;
+  const msg = String(err.message || err || '').toLowerCase();
+  return msg.includes('401') || msg.includes('403') || msg.includes('unauthor');
+}
+async function apiGet(url) {
+  const r = await fetchWithAuth(url);
+  if (!r.ok) {
+    const text = await r.text();
+    const err = buildError(r, text);
+    handleAuthError(err);
+    throw err;
+  }
+  return r.json();
+}
+async function apiPost(url, body) {
+  const r = await fetchWithAuth(url, {
+    method: 'POST',
+    headers: { 'Content-Type': 'application/json' },
+    body: JSON.stringify(body || {})
+  });
+  if (!r.ok) {
+    const text = await r.text();
+    const err = buildError(r, text);
+    handleAuthError(err);
+    throw err;
+  }
+  return r.json();
+}
+
+function buildHref(slug, params = {}) {
+  const search = new URLSearchParams();
+  Object.entries(params || {}).forEach(([key, value]) => {
+    if (value === undefined || value === null || value === '') return;
+    search.set(key, value);
+  });
+  const token = sessionStorage.getItem('akuvox_ll_token');
+  if (token) search.set('token', token);
+  const authSig = currentAuthSig();
+  if (authSig) search.set('authSig', authSig);
+  const query = search.toString();
+  const clean = String(slug || '').replace(/_/g, '-');
+  return `${UI_ROOT}/${clean}${query ? `?${query}` : ''}`;
+}
+
+function requestParentNav(view, params = {}, options = {}) {
+  try {
+    if (window.parent && window.parent !== window) {
+      const msg = {
+        type: 'akuvox-nav',
+        view: String(view || ''),
+        slug: String(view || ''),
+        params
+      };
+      if (options.updateHistory === false) msg.updateHistory = false;
+      if (options.replaceState) msg.replaceState = true;
+      window.parent.postMessage(msg, window.location.origin);
+      return true;
+    }
+  } catch (err) {}
+  return false;
+}
+
+function openInApp(view, params = {}, options = {}) {
+  const href = buildHref(view, params);
+  const delivered = requestParentNav(view, params, options);
+  if (!delivered) {
+    window.location.href = href;
+  }
+  return delivered;
+}
+
+function redirectToUnauthorized(params = {}) {
+  try {
+    const path = (window.location.pathname || '').toLowerCase();
+    if (path.endsWith('/unauthorized') || path.endsWith('/unauthorized.html')) {
+      return true;
+    }
+  } catch (err) {}
+
+  const targetParams = params && typeof params === 'object' ? params : {};
+  let href = '/akuvox-ac/unauthorized';
+  try {
+    href = buildHref('unauthorized', targetParams);
+  } catch (err) {
+    try {
+      const search = new URLSearchParams();
+      if (targetParams && typeof targetParams === 'object') {
+        Object.entries(targetParams).forEach(([key, value]) => {
+          if (value !== undefined && value !== null && value !== '') search.set(key, value);
+        });
+      }
+      const token = sessionStorage.getItem('akuvox_ll_token');
+      if (token && !search.has('token')) search.set('token', token);
+      const authSig = currentAuthSig();
+      if (authSig && !search.has('authSig')) search.set('authSig', authSig);
+      const query = search.toString();
+      if (query) href = `/akuvox-ac/unauthorized?${query}`;
+    } catch (err2) {}
+  }
+
+  let delivered = false;
+  try {
+    delivered = requestParentNav('unauthorized', targetParams, { replaceState: true });
+  } catch (err) {}
+
+  if (!delivered) {
+    try {
+      window.location.replace(href);
+    } catch (err) {
+      window.location.href = href;
+    }
+  }
+  return true;
+}
+
+function handleAuthError(err) {
+  if (!isAuthError(err)) {
+    return false;
+  }
+  redirectToUnauthorized();
+  return true;
+}
+
+function collectSignedPaths(){
+  const result = {};
+  const merge = (candidate) => {
+    if (!candidate || typeof candidate !== 'object') return;
+    for (const [key, value] of Object.entries(candidate)) {
+      if (typeof value === 'string' && value) result[key] = value;
+    }
+  };
+  const read = (storage) => {
+    if (!storage) return;
+    try {
+      const raw = storage.getItem('akuvox_signed_paths');
+      if (raw) {
+        const parsed = JSON.parse(raw);
+        merge(parsed);
+      }
+    } catch (err) {}
+  };
+
+  try { merge(window.AK_AC_SIGNED_PATHS); } catch (err) {}
+  try { read(typeof sessionStorage !== 'undefined' ? sessionStorage : null); } catch (err) {}
+  try { read(typeof localStorage !== 'undefined' ? localStorage : null); } catch (err) {}
+
+  try {
+    if (window.parent && window.parent !== window) {
+      try { merge(window.parent.AK_AC_SIGNED_PATHS); } catch (err) {}
+      try { read(window.parent.sessionStorage); } catch (err) {}
+      try { read(window.parent.localStorage); } catch (err) {}
+    }
+  } catch (err) {}
+
+  return result;
+}
+
+const SIGNED_PATHS = collectSignedPaths();
+
+function signedPath(key, fallback){
+  if (SIGNED_PATHS && typeof SIGNED_PATHS[key] === 'string' && SIGNED_PATHS[key]) {
+    return SIGNED_PATHS[key];
+  }
+  return fallback;
+}
+
+/* ===== URLs & state ===== */
+const stateUrl  = signedPath('state', '/api/akuvox_ac/ui/state');
+const actionUrl = signedPath('action', '/api/akuvox_ac/ui/action');
+const UI_ROOT   = '/akuvox-ac';
+const qs = new URLSearchParams(location.search);
+/* accept both ?entry_id= and ?id= */
+const ENTRY_ID = qs.get('entry_id') || qs.get('id') || '';
+const AUTO_UPDATE_CONFIG = '/api/config/automation/config';
+const AUTO_UPDATE_ID = 'akuvox_ac_auto_update';
+const AUTO_UPDATE_UPDATE_ENTITY = 'update.akuvox_access_control';
+
+/* ===== UI helpers ===== */
+function showError(msg){
+  const box = document.getElementById('errorBox');
+  const ok = document.getElementById('okBox');
+  ok.classList.add('d-none');
+  box.textContent = msg;
+  box.classList.remove('d-none');
+}
+function showOK(msg='Saved ✓'){
+  const box = document.getElementById('errorBox');
+  const ok = document.getElementById('okBox');
+  box.classList.add('d-none');
+  ok.textContent = msg;
+  ok.classList.remove('d-none');
+  setTimeout(()=> ok.classList.add('d-none'), 1800);
+}
+function goBack(){
+  openInApp('index', {}, { replaceState: true });
+}
+
+/* Automation helpers */
+let autoUpdateSaving = false;
+
+function setAutoUpdateStatus(text, tone = 'muted'){
+  const el = document.getElementById('autoUpdateStatus');
+  if (!el) return;
+  const base = 'form-text mt-2';
+  let cls = base + ' text-muted';
+  if (tone === 'success') cls = base + ' text-success';
+  else if (tone === 'error') cls = base + ' text-danger';
+  el.className = cls;
+  el.textContent = text;
+}
+
+function buildAutoUpdateAutomation(){
+  return {
+    id: AUTO_UPDATE_ID,
+    alias: 'Akuvox Access Control • Auto update',
+    description: 'Automatically install updates for the Akuvox Access Control integration when they are available.',
+    mode: 'single',
+    trigger: [
+      { platform: 'time_pattern', hours: '/6' },
+      { platform: 'homeassistant', event: 'start' }
+    ],
+    action: [
+      { service: 'homeassistant.update_entity', target: { entity_id: [AUTO_UPDATE_UPDATE_ENTITY] } },
+      { delay: { seconds: 5 } },
+      {
+        choose: [
+          {
+            conditions: [ { condition: 'state', entity_id: AUTO_UPDATE_UPDATE_ENTITY, state: 'on' } ],
+            sequence: [
+              {
+                service: 'update.install',
+                target: { entity_id: [AUTO_UPDATE_UPDATE_ENTITY] },
+                data: { backup: false }
+              }
+            ]
+          }
+        ],
+        default: []
+      }
+    ],
+  };
+}
+
+async function fetchAutoUpdateConfig(){
+  try {
+    const res = await fetchWithAuth(`${AUTO_UPDATE_CONFIG}/${AUTO_UPDATE_ID}`);
+    if (res.status === 404) return null;
+    if (!res.ok) {
+      const text = await res.text();
+      throw buildError(res, text);
+    }
+    return res.json();
+  } catch (err) {
+    if (handleAuthError(err)) return null;
+    throw err;
+  }
+}
+
+async function setAutoUpdateEnabled(desired){
+  if (autoUpdateSaving) return;
+  const toggle = document.getElementById('autoUpdateToggle');
+  autoUpdateSaving = true;
+  if (toggle) toggle.disabled = true;
+  setAutoUpdateStatus(desired ? 'Creating automation…' : 'Removing automation…');
+  try {
+    if (desired){
+      const config = buildAutoUpdateAutomation();
+      let res = await fetchWithAuth(`${AUTO_UPDATE_CONFIG}/${AUTO_UPDATE_ID}`, {
+        method: 'POST',
+        headers: { 'Content-Type': 'application/json' },
+        body: JSON.stringify(config)
+      });
+      if (res.status === 404){
+        res = await fetchWithAuth(AUTO_UPDATE_CONFIG, {
+          method: 'POST',
+          headers: { 'Content-Type': 'application/json' },
+          body: JSON.stringify(config)
+        });
+      }
+      if (!res.ok){
+        const text = await res.text();
+        throw buildError(res, text);
+      }
+      setAutoUpdateStatus('Automation enabled. Home Assistant will check and install updates automatically.', 'success');
+      if (toggle) toggle.checked = true;
+    } else {
+      const res = await fetchWithAuth(`${AUTO_UPDATE_CONFIG}/${AUTO_UPDATE_ID}`, { method: 'DELETE' });
+      if (res.status !== 200 && res.status !== 404){
+        const text = await res.text();
+        throw buildError(res, text);
+      }
+      setAutoUpdateStatus('Automation removed. Updates will no longer install automatically.', 'muted');
+      if (toggle) toggle.checked = false;
+    }
+  } catch (err) {
+    if (handleAuthError(err)) return;
+    if (toggle) toggle.checked = !desired;
+    setAutoUpdateStatus('Automation change failed: ' + (err && err.message ? err.message : err), 'error');
+    alert('Failed to update automation: ' + (err && err.message ? err.message : err));
+  } finally {
+    autoUpdateSaving = false;
+    if (toggle) toggle.disabled = false;
+  }
+}
+
+async function refreshAutoUpdateToggle(){
+  const toggle = document.getElementById('autoUpdateToggle');
+  if (!toggle) return;
+  toggle.disabled = true;
+  setAutoUpdateStatus('Checking current automation…');
+  try {
+    const cfg = await fetchAutoUpdateConfig();
+    const enabled = !!cfg;
+    toggle.checked = enabled;
+    setAutoUpdateStatus(enabled
+      ? 'Automation is enabled and will install Akuvox Access Control updates when available.'
+      : 'No automation is configured. Enable the toggle to create one.');
+  } catch (err) {
+    if (handleAuthError(err)) return;
+    setAutoUpdateStatus('Could not verify automation: ' + (err && err.message ? err.message : err), 'error');
+  } finally {
+    toggle.disabled = false;
+  }
+}
+
+/* Render checklist of all groups with current selections */
+function renderGroupChecklist(allGroups, selected){
+  const host = document.getElementById('groupChecklist');
+  host.innerHTML = '';
+  const sel = new Set((selected || []).filter(Boolean));
+  (allGroups || []).forEach(name => {
+    const id = 'g_' + name.replace(/[^a-z0-9]+/ig,'_');
+    const row = document.createElement('div');
+    row.className = 'form-check';
+    row.innerHTML = `
+      <input class="form-check-input" type="checkbox" id="${id}" ${sel.has(name)?'checked':''}>
+      <label class="form-check-label" for="${id}">${name}</label>
+    `;
+    host.appendChild(row);
+  });
+  host.classList.remove('hidden');
+}
+
+/* Get list of checked groups from UI */
+function getSelectedGroups(){
+  const host = document.getElementById('groupChecklist');
+  const cbs = host.querySelectorAll('.form-check-input');
+  const out = [];
+  cbs.forEach(cb => { if (cb.checked) out.push(cb.nextElementSibling.textContent); });
+  if (!out.length) out.push('Default'); // always at least Default
+  return out;
+}
+
+const RELAY_ROLE_LABELS = {
+  none: 'Not used',
+  door: 'Door Relay',
+  alarm: 'Alarm Relay',
+  door_alarm: 'Door and Alarm Relay'
+};
+const RELAY_ROLE_ORDER = ['none', 'door', 'alarm', 'door_alarm'];
+
+let CURRENT_DEVICE = null;
+let relayStatusTimer = null;
+let relaySaving = false;
+let exitSaving = false;
+
+function relayValueNormalized(value, fallback = 'door'){
+  const raw = (value ?? '').toString().trim().toLowerCase();
+  if (!raw) return fallback;
+  const clean = raw.replace(/[\s-]+/g, '_');
+  if (RELAY_ROLE_ORDER.includes(clean)) return clean;
+  if (clean === 'not_used' || clean === 'unused' || clean === 'none') return 'none';
+  if (clean === 'door' || clean === 'door_relay') return 'door';
+  if (clean === 'alarm' || clean === 'alarm_relay') return 'alarm';
+  if (clean === 'door_and_alarm' || clean === 'door_alarm_relay' || clean === 'doorandalarm') return 'door_alarm';
+  return fallback;
+}
+
+function populateRelaySelect(select, value, fallback = 'door'){
+  if (!select) return;
+  const normalized = relayValueNormalized(value, fallback);
+  select.innerHTML = '';
+  RELAY_ROLE_ORDER.forEach(role => {
+    const opt = document.createElement('option');
+    opt.value = role;
+    opt.textContent = RELAY_ROLE_LABELS[role] || role;
+    select.appendChild(opt);
+  });
+  select.value = RELAY_ROLE_ORDER.includes(normalized) ? normalized : fallback;
+}
+
+function computeAlarmCapable(device){
+  if (!device || typeof device !== 'object') return false;
+  if (typeof device.alarm_capable === 'boolean') return device.alarm_capable;
+  const roles = device.relay_roles && typeof device.relay_roles === 'object' ? device.relay_roles : {};
+  const a = relayValueNormalized(roles.relay_a, 'door');
+  const b = relayValueNormalized(roles.relay_b, 'none');
+  return a === 'alarm' || a === 'door_alarm' || b === 'alarm' || b === 'door_alarm';
+}
+
+function setRelayStatus(text, tone = 'muted'){
+  const status = document.getElementById('relayStatus');
+  if (!status) return;
+  if (relayStatusTimer){
+    clearTimeout(relayStatusTimer);
+    relayStatusTimer = null;
+  }
+  if (!text){
+    status.textContent = '';
+    status.className = 'form-text text-muted mt-2';
+    return;
+  }
+  let cls = 'form-text mt-2';
+  if (tone === 'error') cls += ' text-danger';
+  else if (tone === 'success') cls += ' text-success';
+  else cls += ' text-muted';
+  status.className = cls;
+  status.textContent = text;
+  if (tone === 'success'){
+    relayStatusTimer = setTimeout(() => {
+      const el = document.getElementById('relayStatus');
+      if (el){
+        el.textContent = '';
+        el.className = 'form-text text-muted mt-2';
+      }
+      relayStatusTimer = null;
+    }, 4000);
+  }
+}
+
+function updateRelayHelper(){
+  const helper = document.getElementById('relayHelper');
+  if (!helper) return;
+  const baseClass = 'form-text mt-3';
+  const capable = computeAlarmCapable(CURRENT_DEVICE);
+  if (capable){
+    helper.className = `${baseClass} text-success`;
+    helper.innerHTML = 'Key Holder can be enabled for users because this device is alarm-capable.';
+  } else {
+    helper.className = `${baseClass} text-muted`;
+    helper.innerHTML = 'Setting a relay to <b>Alarm</b> or <b>Door and Alarm</b> enables the Key Holder option when editing users.';
+  }
+}
+
+function applyRelayUI(device){
+  const relayA = document.getElementById('relayASelect');
+  const relayB = document.getElementById('relayBSelect');
+  const relayBCol = document.getElementById('relayBCol');
+  const keypadNote = document.getElementById('relayKeypadNote');
+  const exitToggle = document.getElementById('exitDeviceToggle');
+  const roles = device && typeof device.relay_roles === 'object' ? device.relay_roles : {};
+  const isKeypad = String(device?.type || '').toLowerCase() === 'keypad';
+  populateRelaySelect(relayA, roles.relay_a, 'door');
+  populateRelaySelect(relayB, roles.relay_b, 'none');
+  if (relayBCol){
+    if (isKeypad) relayBCol.classList.add('d-none');
+    else relayBCol.classList.remove('d-none');
+  }
+  if (relayB){
+    relayB.value = isKeypad ? 'none' : relayValueNormalized(roles.relay_b, 'none');
+  }
+  if (keypadNote){
+    keypadNote.textContent = isKeypad ? 'Keypads expose Relay A only.' : '';
+  }
+  if (exitToggle){
+    exitToggle.checked = !!device?.exit_device;
+  }
+  setRelayStatus('');
+  updateRelayHelper();
+}
+
+async function saveRelayRoles(){
+  if (relaySaving || !CURRENT_DEVICE) return;
+  const relayA = document.getElementById('relayASelect');
+  const relayB = document.getElementById('relayBSelect');
+  const relayBCol = document.getElementById('relayBCol');
+  if (!relayA) return;
+  const includeRelayB = relayB && relayBCol && !relayBCol.classList.contains('d-none');
+  const payload = { relay_a: relayA.value };
+  if (includeRelayB) payload.relay_b = relayB.value;
+  const prev = {
+    relay_a: CURRENT_DEVICE.relay_roles?.relay_a,
+    relay_b: CURRENT_DEVICE.relay_roles?.relay_b
+  };
+  relaySaving = true;
+  setRelayStatus('Saving…');
+  relayA.disabled = true;
+  if (includeRelayB && relayB) relayB.disabled = true;
+  try {
+    const res = await apiPost(actionUrl, { action:'set_device_relays', entry_id: ENTRY_ID, payload });
+    const returned = res && res.relay_roles && typeof res.relay_roles === 'object' ? res.relay_roles : payload;
+    CURRENT_DEVICE.relay_roles = {
+      relay_a: relayValueNormalized(returned.relay_a, prev.relay_a || 'door'),
+      relay_b: includeRelayB ? relayValueNormalized(returned.relay_b, prev.relay_b || 'none') : 'none'
+    };
+    CURRENT_DEVICE.alarm_capable = res && 'alarm_capable' in res
+      ? !!res.alarm_capable
+      : computeAlarmCapable(CURRENT_DEVICE);
+    relayA.value = CURRENT_DEVICE.relay_roles.relay_a;
+    if (includeRelayB && relayB) relayB.value = CURRENT_DEVICE.relay_roles.relay_b;
+    updateRelayHelper();
+    setRelayStatus('Saved ✓', 'success');
+  } catch (err) {
+    if (handleAuthError(err)) return;
+    relayA.value = relayValueNormalized(prev.relay_a, 'door');
+    if (includeRelayB && relayB) relayB.value = relayValueNormalized(prev.relay_b, 'none');
+    CURRENT_DEVICE.relay_roles = {
+      relay_a: relayValueNormalized(prev.relay_a, 'door'),
+      relay_b: relayValueNormalized(prev.relay_b, 'none')
+    };
+    updateRelayHelper();
+    setRelayStatus('Save failed', 'error');
+    alert('Failed to update relay mapping: ' + (err && err.message ? err.message : err));
+  } finally {
+    relaySaving = false;
+    relayA.disabled = false;
+    if (includeRelayB && relayB) relayB.disabled = false;
+  }
+}
+
+async function handleExitToggleChange(){
+  if (exitSaving || !CURRENT_DEVICE) return;
+  const toggle = document.getElementById('exitDeviceToggle');
+  if (!toggle) return;
+  const desired = toggle.checked;
+  exitSaving = true;
+  toggle.disabled = true;
+  setRelayStatus('Saving…');
+  try {
+    const res = await apiPost(actionUrl, { action:'set_exit_device', entry_id: ENTRY_ID, payload: { enabled: desired } });
+    CURRENT_DEVICE.exit_device = res && 'exit_device' in res ? !!res.exit_device : desired;
+    setRelayStatus('Saved ✓', 'success');
+  } catch (err) {
+    if (handleAuthError(err)) return;
+    toggle.checked = !desired;
+    CURRENT_DEVICE.exit_device = toggle.checked;
+    setRelayStatus('Save failed', 'error');
+    alert('Failed to update exit device setting: ' + (err && err.message ? err.message : err));
+  } finally {
+    exitSaving = false;
+    toggle.disabled = false;
+    updateRelayHelper();
+  }
+}
+
+/* API-ish helpers built atop /state and /action */
+async function getState(){ return apiGet(stateUrl); }
+async function getDevice(){
+  const st = await getState();
+  const dev = (st.devices || []).find(d => (d.entry_id || d.id) === ENTRY_ID);
+  if (!dev) throw new Error('Device not found');
+  const roles = dev && typeof dev.relay_roles === 'object' ? dev.relay_roles : {};
+  dev.relay_roles = {
+    relay_a: relayValueNormalized(roles.relay_a, 'door'),
+    relay_b: relayValueNormalized(roles.relay_b, 'none')
+  };
+  dev.exit_device = !!dev.exit_device;
+  if (typeof dev.alarm_capable === 'boolean') dev.alarm_capable = !!dev.alarm_capable;
+  else dev.alarm_capable = computeAlarmCapable(dev);
+  // Current groups: prefer sync_groups → groups → Default
+  const curGroups = dev.sync_groups || dev.groups || ['Default'];
+  // All groups if present at root; fallback
+  const allGroups = st.groups || st.all_groups || ['Default'];
+  return { dev, curGroups, allGroups };
+}
+async function saveDeviceGroups(groups){
+  return apiPost(actionUrl, { action:'device_set_groups', entry_id: ENTRY_ID, payload:{ groups } });
+}
+async function createGroup(name){
+  return apiPost(actionUrl, { action:'create_group', payload:{ name } });
+}
+
+/* ===== Init & wiring ===== */
+async function init(){
+  if (!ENTRY_ID) { showError('Missing device id in URL (?entry_id=ENTRY_ID)'); return; }
+
+  document.getElementById('btnBack').addEventListener('click', (e)=>{ e.preventDefault(); goBack(); });
+  document.getElementById('btnCancel').addEventListener('click', (e)=>{ e.preventDefault(); goBack(); });
+
+  document.getElementById('autoUpdateToggle')?.addEventListener('change', (e)=>{
+    setAutoUpdateEnabled(e.target.checked);
+  });
+  refreshAutoUpdateToggle();
+
+
+  try{
+    const { dev, curGroups, allGroups } = await getDevice();
+
+    // Header summary
+    document.getElementById('pageTitle').textContent = `Edit Device`;
+    document.getElementById('devName').textContent = dev.name || '—';
+    document.getElementById('devType').textContent = dev.type || '—';
+    document.getElementById('devIP').textContent   = dev.ip || '—';
+
+    CURRENT_DEVICE = {
+      ...dev,
+      relay_roles: {
+        relay_a: dev.relay_roles?.relay_a || 'door',
+        relay_b: dev.relay_roles?.relay_b || 'none'
+      },
+      exit_device: !!dev.exit_device,
+      alarm_capable: computeAlarmCapable(dev)
+    };
+    applyRelayUI(CURRENT_DEVICE);
+    document.getElementById('relayASelect')?.addEventListener('change', saveRelayRoles);
+    document.getElementById('relayBSelect')?.addEventListener('change', saveRelayRoles);
+    document.getElementById('exitDeviceToggle')?.addEventListener('change', handleExitToggleChange);
+
+    const onlyDefault = Array.isArray(allGroups) && allGroups.length <= 1;
+
+    // Toggle sections so you DON'T see two create-group UIs at once
+    const info = document.getElementById('groupsInfo');
+    const checklist = document.getElementById('groupChecklist');
+    const createRow = document.getElementById('createSaveRow');
+
+    if (onlyDefault) {
+      // Show inline alert+create, HIDE the main create/save row
+      info.classList.remove('hidden');
+      checklist.classList.add('hidden');
+      createRow.classList.add('hidden');
+    } else {
+      info.classList.add('hidden');
+      renderGroupChecklist(allGroups, curGroups);
+      createRow.classList.remove('hidden');
+    }
+
+    // Main "Create group" controls (visible when >1 group exists)
+    document.getElementById('btnAddGroup').addEventListener('click', async () => {
+      const inp = document.getElementById('newGroupInput');
+      const name = (inp.value || '').trim();
+      if (!name) return;
+      try{
+        await createGroup(name);
+        inp.value = '';
+        const { curGroups: cur, allGroups: all } = await getDevice();
+        document.getElementById('groupsInfo').classList.add('hidden');
+        renderGroupChecklist(all, cur);
+        document.getElementById('createSaveRow').classList.remove('hidden');
+      }catch(e){
+        if (handleAuthError(e)) return;
+        showError('Failed to create group: ' + (e.message || e));
+      }
+    });
+
+    // Inline alert "Create group" controls (visible when only Default exists)
+    document.getElementById('btnAddGroup2').addEventListener('click', async () => {
+      const inp = document.getElementById('newGroupInput2');
+      const name = (inp.value || '').trim();
+      if (!name) return;
+      try{
+        await createGroup(name);
+        inp.value = '';
+        const { curGroups: cur, allGroups: all } = await getDevice();
+        document.getElementById('groupsInfo').classList.add('hidden');
+        renderGroupChecklist(all, cur);
+        document.getElementById('createSaveRow').classList.remove('hidden');
+      }catch(e){
+        if (handleAuthError(e)) return;
+        showError('Failed to create group: ' + (e.message || e));
+      }
+    });
+
+    // Save
+    document.getElementById('btnSave').addEventListener('click', async () => {
+      try{
+        const groups = getSelectedGroups();
+        await saveDeviceGroups(groups);
+        showOK('Saved ✓');
+      }catch(e){
+        if (handleAuthError(e)) return;
+        showError('Save failed: ' + (e.message || e));
+      }
+    });
+
+  }catch(e){
+    if (handleAuthError(e)) return;
+    showError(String(e));
+  }
+}
+
+window.addEventListener('DOMContentLoaded', init);
+</script>
+
+</body>
+</html>